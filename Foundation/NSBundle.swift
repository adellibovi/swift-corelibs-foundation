--- conflicted
+++ resolved
@@ -69,45 +69,6 @@
     
     /* Methods for locating various components of a bundle. */
     public var bundleURL: NSURL {
-<<<<<<< HEAD
-        let url = CFBundleCopyBundleURL(_bundle)
-        return url._nsObject
-    }
-    
-    public var resourceURL: NSURL? {
-        let url = CFBundleCopyResourcesDirectoryURL(_bundle)
-        return url._nsObject
-    }
-    
-    public var executableURL: NSURL? {
-        let url = CFBundleCopyExecutableURL(_bundle)
-        return url._nsObject
-    }
-    
-    public func URLForAuxiliaryExecutable(executableName: String) -> NSURL? {
-        let url = CFBundleCopyAuxiliaryExecutableURL(_bundle, executableName._cfObject)
-        return url._nsObject
-    }
-    
-    public var privateFrameworksURL: NSURL? {
-        let url = CFBundleCopyPrivateFrameworksURL(_bundle)
-        return url._nsObject
-    }
-    
-    public var sharedFrameworksURL: NSURL? {
-        let url = CFBundleCopySharedFrameworksURL(_bundle)
-        return url._nsObject
-    }
-    
-    public var sharedSupportURL: NSURL? {
-        let url = CFBundleCopySharedSupportURL(_bundle)
-        return url._nsObject
-    }
-    
-    public var builtInPlugInsURL: NSURL? {
-        let url = CFBundleCopyBuiltInPlugInsURL(_bundle)
-        return url._nsObject
-=======
         return CFBundleCopyBundleURL(_bundle)._nsObject
     }
     
@@ -137,7 +98,6 @@
     
     public var builtInPlugInsURL: NSURL? {
         return CFBundleCopyBuiltInPlugInsURL(_bundle)?._nsObject
->>>>>>> 231dae16
     }
     
     public var appStoreReceiptURL: NSURL? {
@@ -209,20 +169,12 @@
     }
     
     public func URLForResource(name: String?, withExtension ext: String?, subdirectory subpath: String?, localization localizationName: String?) -> NSURL? {
-<<<<<<< HEAD
-        if let url = CFBundleCopyResourceURLForLocalization(_bundle, name?._cfObject, ext?._cfObject, subpath?._cfObject, localizationName?._cfObject) {
-            return url._nsObject
-        } else {
-            return nil
-        }
-=======
         // If both name and ext are nil/zero-length, return nil
         if (name == nil || name!.isEmpty) && (ext == nil || ext!.isEmpty) {
             return nil
         }
 
         return CFBundleCopyResourceURLForLocalization(_bundle, name?._cfObject, ext?._cfObject, subpath?._cfObject, localizationName?._cfObject)?._nsObject
->>>>>>> 231dae16
     }
     
     public func URLsForResourcesWithExtension(ext: String?, subdirectory subpath: String?) -> [NSURL]? {
@@ -282,27 +234,25 @@
     // MARK: - Other
     
     public var bundleIdentifier: String? {
-<<<<<<< HEAD
-        let identifier = CFBundleGetIdentifier(_bundle)
-        return identifier._swiftObject
-    }
-    
-    public var infoDictionary: [String : AnyObject]? {
-        if let dictionary = CFBundleGetInfoDictionary(_bundle) {
-            return dictionary._swiftObject as? [String: AnyObject]
-        } else {
-            return nil
-        }
-    }
-    
-    public var localizedInfoDictionary: [String : AnyObject]? {
-        if let localDictionary = CFBundleGetLocalInfoDictionary(_bundle) {
-            return localDictionary._swiftObject as? [String: AnyObject]
-        } else {
-            return nil
-        }
-    }
-    
+        return CFBundleGetIdentifier(_bundle)?._swiftObject
+    }
+    
+    /// - Experiment: This is a draft API currently under consideration for official import into Foundation
+    /// - Note: This API differs from Darwin because it uses [String : Any] as a type instead of [String : AnyObject]. This allows the use of Swift value types.
+    public var infoDictionary: [String : Any]? {
+        let cfDict: CFDictionary? = CFBundleGetInfoDictionary(_bundle)
+        return cfDict.map(_expensivePropertyListConversion) as? [String: Any]
+    }
+    
+    /// - Experiment: This is a draft API currently under consideration for official import into Foundation
+    /// - Note: This API differs from Darwin because it uses [String : Any] as a type instead of [String : AnyObject]. This allows the use of Swift value types.
+    public var localizedInfoDictionary: [String : Any]? {
+        let cfDict: CFDictionary? = CFBundleGetLocalInfoDictionary(_bundle)
+        return cfDict.map(_expensivePropertyListConversion) as? [String: Any]
+    }
+    
+    /// - Experiment: This is a draft API currently under consideration for official import into Foundation
+    /// - Note: This API differs from Darwin because it uses [String : Any] as a type instead of [String : AnyObject]. This allows the use of Swift value types.
     public func objectForInfoDictionaryKey(key: String) -> AnyObject? {
         if let localizedInfoDictionary = localizedInfoDictionary {
             return localizedInfoDictionary[key]
@@ -313,59 +263,6 @@
     
     public func classNamed(className: String) -> AnyClass? { NSUnimplemented() }
     public var principalClass: AnyClass? { NSUnimplemented() }
-    
-    public var preferredLocalizations: [String] {
-        return NSBundle.preferredLocalizationsFromArray(localizations)
-    }
-    
-    public var localizations: [String] {
-        let localizations = CFBundleCopyBundleLocalizations(_bundle)
-        return localizations._swiftObject as! [String]
-    }
-    
-    public var developmentLocalization: String? {
-        let region = CFBundleGetDevelopmentRegion(_bundle)
-        return region._swiftObject
-    }
-    
-    public class func preferredLocalizationsFromArray(localizationsArray: [String]) -> [String] {
-        let localizations = CFBundleCopyPreferredLocalizationsFromArray(localizationsArray._cfObject)
-        return localizations._swiftObject as! [String]
-    }
-    
-    public class func preferredLocalizationsFromArray(localizationsArray: [String], forPreferences preferencesArray: [String]?) -> [String] {
-        let localizations = CFBundleCopyLocalizationsForPreferences(localizationsArray._cfObject, preferencesArray?._cfObject)
-        return localizations._swiftObject as! [String]
-    }
-    
-    public var executableArchitectures: [NSNumber]? {
-        let architectures = CFBundleCopyExecutableArchitectures(_bundle)
-        return architectures._swiftObject as? [NSNumber]
-    }
-=======
-        return CFBundleGetIdentifier(_bundle)?._swiftObject
-    }
-    
-    /// - Experiment: This is a draft API currently under consideration for official import into Foundation
-    /// - Note: This API differs from Darwin because it uses [String : Any] as a type instead of [String : AnyObject]. This allows the use of Swift value types.
-    public var infoDictionary: [String : Any]? {
-        let cfDict: CFDictionary? = CFBundleGetInfoDictionary(_bundle)
-        return cfDict.map(_expensivePropertyListConversion) as? [String: Any]
-    }
-    
-    /// - Experiment: This is a draft API currently under consideration for official import into Foundation
-    /// - Note: This API differs from Darwin because it uses [String : Any] as a type instead of [String : AnyObject]. This allows the use of Swift value types.
-    public var localizedInfoDictionary: [String : Any]? {
-        let cfDict: CFDictionary? = CFBundleGetLocalInfoDictionary(_bundle)
-        return cfDict.map(_expensivePropertyListConversion) as? [String: Any]
-    }
-    
-    /// - Experiment: This is a draft API currently under consideration for official import into Foundation
-    /// - Note: This API differs from Darwin because it uses [String : Any] as a type instead of [String : AnyObject]. This allows the use of Swift value types.
-    public func objectForInfoDictionaryKey(key: String) -> AnyObject? { NSUnimplemented() }
-    
-    public func classNamed(className: String) -> AnyClass? { NSUnimplemented() }
-    public var principalClass: AnyClass? { NSUnimplemented() }
     public var preferredLocalizations: [String] {
         return NSBundle.preferredLocalizationsFromArray(localizations)
     }
@@ -374,13 +271,25 @@
         let nsLocalizations = cfLocalizations.map(_expensivePropertyListConversion) as? [Any]
         return nsLocalizations?.map { $0 as! String } ?? []
     }
-    public var developmentLocalization: String? { NSUnimplemented() }
+
+    public var developmentLocalization: String? {
+        let region = CFBundleGetDevelopmentRegion(_bundle)
+        return region._swiftObject
+    }
+
     public class func preferredLocalizationsFromArray(localizationsArray: [String]) -> [String] {
         let cfLocalizations: CFArray? = CFBundleCopyPreferredLocalizationsFromArray(localizationsArray._cfObject)
         let nsLocalizations = cfLocalizations.map(_expensivePropertyListConversion) as? [Any]
         return nsLocalizations?.map { $0 as! String } ?? []
     }
-    public class func preferredLocalizationsFromArray(localizationsArray: [String], forPreferences preferencesArray: [String]?) -> [String] { NSUnimplemented() }
-    public var executableArchitectures: [NSNumber]? { NSUnimplemented() }
->>>>>>> 231dae16
+    
+	public class func preferredLocalizationsFromArray(localizationsArray: [String], forPreferences preferencesArray: [String]?) -> [String] {
+        let localizations = CFBundleCopyLocalizationsForPreferences(localizationsArray._cfObject, preferencesArray?._cfObject)
+        return localizations._swiftObject as! [String]
+    }
+	
+	public var executableArchitectures: [NSNumber]? {
+        let architectures = CFBundleCopyExecutableArchitectures(_bundle)
+        return architectures._swiftObject as? [NSNumber]
+    }
 }
