--- conflicted
+++ resolved
@@ -37,13 +37,9 @@
     TestNSRange(),
     TestNSXMLParser(),
     TestNSDate(),
-<<<<<<< HEAD
     TestNSData(),
     TestNSTimeZone(),
     TestNSScanner(),
-    TestNSHTTPCookie()
-])
-=======
+    TestNSHTTPCookie(),
     TestNSGeometry(),
 ])
->>>>>>> c184cf8a
