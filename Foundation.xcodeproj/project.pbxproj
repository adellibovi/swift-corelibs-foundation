// !$*UTF8*$!
{
	archiveVersion = 1;
	classes = {
	};
	objectVersion = 46;
	objects = {

/* Begin PBXBuildFile section */
		22B9C1E11C165D7A00DECFF9 /* TestNSDate.swift in Sources */ = {isa = PBXBuildFile; fileRef = 22B9C1E01C165D7A00DECFF9 /* TestNSDate.swift */; };
		400E22651C1A4E58007C5933 /* TestNSProcessInfo.swift in Sources */ = {isa = PBXBuildFile; fileRef = 400E22641C1A4E58007C5933 /* TestNSProcessInfo.swift */; };
		4AE109271C17CCBF007367B5 /* TestNSIndexPath.swift in Sources */ = {isa = PBXBuildFile; fileRef = 4AE109261C17CCBF007367B5 /* TestNSIndexPath.swift */; };
		4DC1D0801C12EEEF00B5948A /* TestNSPipe.swift in Sources */ = {isa = PBXBuildFile; fileRef = 4DC1D07F1C12EEEF00B5948A /* TestNSPipe.swift */; };
		525AECED1BF2C9C500D15BB0 /* TestNSFileManager.swift in Sources */ = {isa = PBXBuildFile; fileRef = 525AECEB1BF2C96400D15BB0 /* TestNSFileManager.swift */; };
		52829AD71C160D64003BC4EF /* TestNSCalendar.swift in Sources */ = {isa = PBXBuildFile; fileRef = 52829AD61C160D64003BC4EF /* TestNSCalendar.swift */; };
		528776141BF2629700CB0090 /* FoundationErrors.swift in Sources */ = {isa = PBXBuildFile; fileRef = 522C253A1BF16E1600804FC6 /* FoundationErrors.swift */; };
		528776191BF27D9500CB0090 /* Test.plist in Resources */ = {isa = PBXBuildFile; fileRef = 528776181BF27D9500CB0090 /* Test.plist */; };
		5B2B59821C24D00500271109 /* CFStream.c in Sources */ = {isa = PBXBuildFile; fileRef = 5B5D89031BBC9BC300234F36 /* CFStream.c */; };
		5B2B59831C24D00C00271109 /* CFSocketStream.c in Sources */ = {isa = PBXBuildFile; fileRef = 5B5D89871BBDB1B400234F36 /* CFSocketStream.c */; };
		5B2B59841C24D01100271109 /* CFConcreteStreams.c in Sources */ = {isa = PBXBuildFile; fileRef = 5B5D89831BBDB13800234F36 /* CFConcreteStreams.c */; };
		5B40F9EF1C124F47000E72E3 /* CFXMLInterface.c in Sources */ = {isa = PBXBuildFile; fileRef = 5B40F9EB1C124F45000E72E3 /* CFXMLInterface.c */; };
		5B40F9F01C125011000E72E3 /* CFXMLInterface.h in Headers */ = {isa = PBXBuildFile; fileRef = 5B40F9EC1C124F45000E72E3 /* CFXMLInterface.h */; settings = {ATTRIBUTES = (Private, ); }; };
		5B40F9F21C125187000E72E3 /* TestNSXMLParser.swift in Sources */ = {isa = PBXBuildFile; fileRef = 5B40F9F11C125187000E72E3 /* TestNSXMLParser.swift */; };
		5B40F9F41C12524C000E72E3 /* libxml2.dylib in Frameworks */ = {isa = PBXBuildFile; fileRef = 5B40F9F31C12524C000E72E3 /* libxml2.dylib */; };
		5B5D89761BBDADD300234F36 /* libicucore.dylib in Frameworks */ = {isa = PBXBuildFile; fileRef = 5B5D89751BBDADD300234F36 /* libicucore.dylib */; };
		5B5D89781BBDADDB00234F36 /* libz.dylib in Frameworks */ = {isa = PBXBuildFile; fileRef = 5B5D89771BBDADDB00234F36 /* libz.dylib */; };
		5B7C8A721BEA7FCE00C5B690 /* CFBase.c in Sources */ = {isa = PBXBuildFile; fileRef = 5B5D895D1BBDABBF00234F36 /* CFBase.c */; };
		5B7C8A731BEA7FCE00C5B690 /* CFFileUtilities.c in Sources */ = {isa = PBXBuildFile; fileRef = 5B5D89851BBDB18D00234F36 /* CFFileUtilities.c */; };
		5B7C8A741BEA7FCE00C5B690 /* CFPlatform.c in Sources */ = {isa = PBXBuildFile; fileRef = 5B5D897B1BBDAE0800234F36 /* CFPlatform.c */; };
		5B7C8A751BEA7FCE00C5B690 /* CFRuntime.c in Sources */ = {isa = PBXBuildFile; fileRef = 5B5D88C31BBC981C00234F36 /* CFRuntime.c */; };
		5B7C8A761BEA7FCE00C5B690 /* CFSortFunctions.c in Sources */ = {isa = PBXBuildFile; fileRef = 5B5D897D1BBDAEE600234F36 /* CFSortFunctions.c */; };
		5B7C8A771BEA7FCE00C5B690 /* CFSystemDirectories.c in Sources */ = {isa = PBXBuildFile; fileRef = 5B5D89731BBDAD9900234F36 /* CFSystemDirectories.c */; };
		5B7C8A781BEA7FCE00C5B690 /* CFUtilities.c in Sources */ = {isa = PBXBuildFile; fileRef = 5B5D89601BBDABF400234F36 /* CFUtilities.c */; };
		5B7C8A791BEA7FCE00C5B690 /* CFUUID.c in Sources */ = {isa = PBXBuildFile; fileRef = 5B5D89541BBDAA0100234F36 /* CFUUID.c */; };
		5B7C8A7A1BEA7FCE00C5B690 /* CFArray.c in Sources */ = {isa = PBXBuildFile; fileRef = 5B5D88781BBC956C00234F36 /* CFArray.c */; };
		5B7C8A7B1BEA7FCE00C5B690 /* CFBag.c in Sources */ = {isa = PBXBuildFile; fileRef = 5B5D89161BBC9C5500234F36 /* CFBag.c */; };
		5B7C8A7C1BEA7FCE00C5B690 /* CFBasicHash.c in Sources */ = {isa = PBXBuildFile; fileRef = 5B5D89581BBDAAC600234F36 /* CFBasicHash.c */; };
		5B7C8A7D1BEA7FCE00C5B690 /* CFBinaryHeap.c in Sources */ = {isa = PBXBuildFile; fileRef = 5B5D89641BBDAC3E00234F36 /* CFBinaryHeap.c */; };
		5B7C8A7E1BEA7FCE00C5B690 /* CFBitVector.c in Sources */ = {isa = PBXBuildFile; fileRef = 5B5D89681BBDACB800234F36 /* CFBitVector.c */; };
		5B7C8A7F1BEA7FCE00C5B690 /* CFData.c in Sources */ = {isa = PBXBuildFile; fileRef = 5B5D88871BBC962500234F36 /* CFData.c */; };
		5B7C8A801BEA7FCE00C5B690 /* CFDictionary.c in Sources */ = {isa = PBXBuildFile; fileRef = 5B5D888D1BBC964D00234F36 /* CFDictionary.c */; };
		5B7C8A811BEA7FCE00C5B690 /* CFSet.c in Sources */ = {isa = PBXBuildFile; fileRef = 5B5D88C91BBC984900234F36 /* CFSet.c */; };
		5B7C8A821BEA7FCE00C5B690 /* CFStorage.c in Sources */ = {isa = PBXBuildFile; fileRef = 5B5D89701BBDAD4F00234F36 /* CFStorage.c */; };
		5B7C8A831BEA7FCE00C5B690 /* CFTree.c in Sources */ = {isa = PBXBuildFile; fileRef = 5B5D89801BBDAF0300234F36 /* CFTree.c */; };
		5B7C8A841BEA7FDB00C5B690 /* CFError.c in Sources */ = {isa = PBXBuildFile; fileRef = 5B5D88A41BBC970D00234F36 /* CFError.c */; };
		5B7C8A851BEA7FDB00C5B690 /* CFCalendar.c in Sources */ = {isa = PBXBuildFile; fileRef = 5B5D896D1BBDAD2000234F36 /* CFCalendar.c */; };
		5B7C8A861BEA7FDB00C5B690 /* CFDateFormatter.c in Sources */ = {isa = PBXBuildFile; fileRef = 5B5D890B1BBC9BEF00234F36 /* CFDateFormatter.c */; };
		5B7C8A871BEA7FDB00C5B690 /* CFLocale.c in Sources */ = {isa = PBXBuildFile; fileRef = 5B5D88AC1BBC974700234F36 /* CFLocale.c */; };
		5B7C8A881BEA7FDB00C5B690 /* CFLocaleIdentifier.c in Sources */ = {isa = PBXBuildFile; fileRef = 5B5D88AD1BBC974700234F36 /* CFLocaleIdentifier.c */; };
		5B7C8A891BEA7FDB00C5B690 /* CFNumberFormatter.c in Sources */ = {isa = PBXBuildFile; fileRef = 5B5D89121BBC9C3400234F36 /* CFNumberFormatter.c */; };
		5B7C8A8A1BEA7FDB00C5B690 /* CFLocaleKeys.c in Sources */ = {isa = PBXBuildFile; fileRef = 5B5D89A91BBDC11100234F36 /* CFLocaleKeys.c */; };
		5B7C8A8B1BEA7FE200C5B690 /* CFBigNumber.c in Sources */ = {isa = PBXBuildFile; fileRef = 5B5D891E1BBDA65F00234F36 /* CFBigNumber.c */; };
		5B7C8A8C1BEA7FE200C5B690 /* CFDate.c in Sources */ = {isa = PBXBuildFile; fileRef = 5B5D88B91BBC97D100234F36 /* CFDate.c */; };
		5B7C8A8D1BEA7FE200C5B690 /* CFNumber.c in Sources */ = {isa = PBXBuildFile; fileRef = 5B5D88D41BBC9AC500234F36 /* CFNumber.c */; };
		5B7C8A8E1BEA7FE200C5B690 /* CFTimeZone.c in Sources */ = {isa = PBXBuildFile; fileRef = 5B5D88BF1BBC980100234F36 /* CFTimeZone.c */; };
		5B7C8A8F1BEA7FEC00C5B690 /* CFBinaryPList.c in Sources */ = {isa = PBXBuildFile; fileRef = 5B5D89891BBDB1EF00234F36 /* CFBinaryPList.c */; };
		5B7C8A901BEA7FEC00C5B690 /* CFOldStylePList.c in Sources */ = {isa = PBXBuildFile; fileRef = 5B5D898F1BBDBFB100234F36 /* CFOldStylePList.c */; };
		5B7C8A911BEA7FEC00C5B690 /* CFPropertyList.c in Sources */ = {isa = PBXBuildFile; fileRef = 5B5D88FB1BBC9B9500234F36 /* CFPropertyList.c */; };
		5B7C8A921BEA7FEC00C5B690 /* CFXMLInputStream.c in Sources */ = {isa = PBXBuildFile; fileRef = 5B5D89961BBDBFDA00234F36 /* CFXMLInputStream.c */; };
		5B7C8A931BEA7FEC00C5B690 /* CFXMLNode.c in Sources */ = {isa = PBXBuildFile; fileRef = 5B5D899A1BBDBFEA00234F36 /* CFXMLNode.c */; };
		5B7C8A941BEA7FEC00C5B690 /* CFXMLParser.c in Sources */ = {isa = PBXBuildFile; fileRef = 5B5D89931BBDBFCE00234F36 /* CFXMLParser.c */; };
		5B7C8A951BEA7FEC00C5B690 /* CFXMLTree.c in Sources */ = {isa = PBXBuildFile; fileRef = 5B5D899B1BBDBFEA00234F36 /* CFXMLTree.c */; };
		5B7C8A961BEA7FF900C5B690 /* CFBundle_Binary.c in Sources */ = {isa = PBXBuildFile; fileRef = 5B5D88EE1BBC9B5C00234F36 /* CFBundle_Binary.c */; };
		5B7C8A971BEA7FF900C5B690 /* CFBundle_Grok.c in Sources */ = {isa = PBXBuildFile; fileRef = 5B5D88ED1BBC9B5C00234F36 /* CFBundle_Grok.c */; };
		5B7C8A981BEA7FF900C5B690 /* CFBundle_InfoPlist.c in Sources */ = {isa = PBXBuildFile; fileRef = 5B5D88EB1BBC9B5C00234F36 /* CFBundle_InfoPlist.c */; };
		5B7C8A991BEA7FF900C5B690 /* CFBundle_Locale.c in Sources */ = {isa = PBXBuildFile; fileRef = 5B5D896B1BBDACE400234F36 /* CFBundle_Locale.c */; };
		5B7C8A9A1BEA7FF900C5B690 /* CFBundle_Resources.c in Sources */ = {isa = PBXBuildFile; fileRef = 5B5D88EA1BBC9B5C00234F36 /* CFBundle_Resources.c */; };
		5B7C8A9B1BEA7FF900C5B690 /* CFBundle_Strings.c in Sources */ = {isa = PBXBuildFile; fileRef = 5B5D88EC1BBC9B5C00234F36 /* CFBundle_Strings.c */; };
		5B7C8A9C1BEA7FF900C5B690 /* CFBundle.c in Sources */ = {isa = PBXBuildFile; fileRef = 5B5D88E91BBC9B5C00234F36 /* CFBundle.c */; };
		5B7C8A9D1BEA7FF900C5B690 /* CFPlugIn_Factory.c in Sources */ = {isa = PBXBuildFile; fileRef = 5B5D894A1BBDA9EE00234F36 /* CFPlugIn_Factory.c */; };
		5B7C8A9E1BEA7FF900C5B690 /* CFPlugIn_Instance.c in Sources */ = {isa = PBXBuildFile; fileRef = 5B5D894B1BBDA9EE00234F36 /* CFPlugIn_Instance.c */; };
		5B7C8A9F1BEA7FF900C5B690 /* CFPlugIn_PlugIn.c in Sources */ = {isa = PBXBuildFile; fileRef = 5B5D89491BBDA9EE00234F36 /* CFPlugIn_PlugIn.c */; };
		5B7C8AA01BEA7FF900C5B690 /* CFPlugIn.c in Sources */ = {isa = PBXBuildFile; fileRef = 5B5D89481BBDA9EE00234F36 /* CFPlugIn.c */; };
		5B7C8AA11BEA800400C5B690 /* CFApplicationPreferences.c in Sources */ = {isa = PBXBuildFile; fileRef = 5B5D886A1BBC948300234F36 /* CFApplicationPreferences.c */; };
		5B7C8AA21BEA800400C5B690 /* CFPreferences.c in Sources */ = {isa = PBXBuildFile; fileRef = 5B5D898B1BBDBF6500234F36 /* CFPreferences.c */; };
		5B7C8AAA1BEA800D00C5B690 /* CFBurstTrie.c in Sources */ = {isa = PBXBuildFile; fileRef = 5B5D89351BBDA76300234F36 /* CFBurstTrie.c */; };
		5B7C8AAB1BEA800D00C5B690 /* CFCharacterSet.c in Sources */ = {isa = PBXBuildFile; fileRef = 5B5D88921BBC969400234F36 /* CFCharacterSet.c */; };
		5B7C8AAC1BEA800D00C5B690 /* CFString.c in Sources */ = {isa = PBXBuildFile; fileRef = 5B5D887D1BBC960100234F36 /* CFString.c */; };
		5B7C8AAD1BEA800D00C5B690 /* CFStringEncodings.c in Sources */ = {isa = PBXBuildFile; fileRef = 5B5D887F1BBC960100234F36 /* CFStringEncodings.c */; };
		5B7C8AAE1BEA800D00C5B690 /* CFStringScanner.c in Sources */ = {isa = PBXBuildFile; fileRef = 5B5D89A71BBDC09700234F36 /* CFStringScanner.c */; };
		5B7C8AAF1BEA800D00C5B690 /* CFStringUtilities.c in Sources */ = {isa = PBXBuildFile; fileRef = 5B5D88801BBC960100234F36 /* CFStringUtilities.c */; };
		5B7C8AB01BEA801700C5B690 /* CFBuiltinConverters.c in Sources */ = {isa = PBXBuildFile; fileRef = 5B5D898D1BBDBF8C00234F36 /* CFBuiltinConverters.c */; };
		5B7C8AB11BEA801700C5B690 /* CFICUConverters.c in Sources */ = {isa = PBXBuildFile; fileRef = 5B5D899F1BBDC01E00234F36 /* CFICUConverters.c */; };
		5B7C8AB21BEA801700C5B690 /* CFPlatformConverters.c in Sources */ = {isa = PBXBuildFile; fileRef = 5B5D89A31BBDC04100234F36 /* CFPlatformConverters.c */; };
		5B7C8AB31BEA801700C5B690 /* CFStringEncodingConverter.c in Sources */ = {isa = PBXBuildFile; fileRef = 5B5D89261BBDA6DD00234F36 /* CFStringEncodingConverter.c */; };
		5B7C8AB41BEA801700C5B690 /* CFStringEncodingDatabase.c in Sources */ = {isa = PBXBuildFile; fileRef = 5B5D89A51BBDC06800234F36 /* CFStringEncodingDatabase.c */; };
		5B7C8AB51BEA801700C5B690 /* CFUniChar.c in Sources */ = {isa = PBXBuildFile; fileRef = 5B5D892C1BBDA71100234F36 /* CFUniChar.c */; };
		5B7C8AB61BEA801700C5B690 /* CFUnicodeDecomposition.c in Sources */ = {isa = PBXBuildFile; fileRef = 5B5D893E1BBDA9A400234F36 /* CFUnicodeDecomposition.c */; };
		5B7C8AB71BEA801700C5B690 /* CFUnicodePrecomposition.c in Sources */ = {isa = PBXBuildFile; fileRef = 5B5D89401BBDA9A400234F36 /* CFUnicodePrecomposition.c */; };
		5B7C8AB81BEA802100C5B690 /* CFURLComponents_URIParser.c in Sources */ = {isa = PBXBuildFile; fileRef = EA313DFD1BE7F2E90060A403 /* CFURLComponents_URIParser.c */; };
		5B7C8AB91BEA802100C5B690 /* CFURLComponents.c in Sources */ = {isa = PBXBuildFile; fileRef = EA313DFE1BE7F2E90060A403 /* CFURLComponents.c */; };
		5B7C8ABA1BEA802100C5B690 /* CFURL.c in Sources */ = {isa = PBXBuildFile; fileRef = 5B5D88981BBC96C300234F36 /* CFURL.c */; };
		5B7C8ABB1BEA802100C5B690 /* CFURLAccess.c in Sources */ = {isa = PBXBuildFile; fileRef = 5B5D889E1BBC96D400234F36 /* CFURLAccess.c */; };
		5B7C8ABC1BEA805C00C5B690 /* CFAvailability.h in Headers */ = {isa = PBXBuildFile; fileRef = 5B5D88741BBC954000234F36 /* CFAvailability.h */; settings = {ATTRIBUTES = (Public, ); }; };
		5B7C8ABD1BEA806100C5B690 /* CFBase.h in Headers */ = {isa = PBXBuildFile; fileRef = 5B5D88721BBC952A00234F36 /* CFBase.h */; settings = {ATTRIBUTES = (Public, ); }; };
		5B7C8ABE1BEA807A00C5B690 /* CFByteOrder.h in Headers */ = {isa = PBXBuildFile; fileRef = 5B5D89191BBDA4EE00234F36 /* CFByteOrder.h */; settings = {ATTRIBUTES = (Public, ); }; };
		5B7C8ABF1BEA807A00C5B690 /* CFUtilities.h in Headers */ = {isa = PBXBuildFile; fileRef = 5B5D895F1BBDABF400234F36 /* CFUtilities.h */; settings = {ATTRIBUTES = (Public, ); }; };
		5B7C8AC01BEA807A00C5B690 /* CFUUID.h in Headers */ = {isa = PBXBuildFile; fileRef = 5B5D89531BBDAA0100234F36 /* CFUUID.h */; settings = {ATTRIBUTES = (Public, ); }; };
		5B7C8AC21BEA80FC00C5B690 /* CFArray.h in Headers */ = {isa = PBXBuildFile; fileRef = 5B5D88771BBC956C00234F36 /* CFArray.h */; settings = {ATTRIBUTES = (Public, ); }; };
		5B7C8AC31BEA80FC00C5B690 /* CFBag.h in Headers */ = {isa = PBXBuildFile; fileRef = 5B5D89151BBC9C5500234F36 /* CFBag.h */; settings = {ATTRIBUTES = (Public, ); }; };
		5B7C8AC41BEA80FC00C5B690 /* CFBinaryHeap.h in Headers */ = {isa = PBXBuildFile; fileRef = 5B5D89631BBDAC3E00234F36 /* CFBinaryHeap.h */; settings = {ATTRIBUTES = (Public, ); }; };
		5B7C8AC51BEA80FC00C5B690 /* CFBitVector.h in Headers */ = {isa = PBXBuildFile; fileRef = 5B5D89671BBDACB800234F36 /* CFBitVector.h */; settings = {ATTRIBUTES = (Public, ); }; };
		5B7C8AC61BEA80FC00C5B690 /* CFData.h in Headers */ = {isa = PBXBuildFile; fileRef = 5B5D88861BBC962500234F36 /* CFData.h */; settings = {ATTRIBUTES = (Public, ); }; };
		5B7C8AC71BEA80FC00C5B690 /* CFDictionary.h in Headers */ = {isa = PBXBuildFile; fileRef = 5B5D888C1BBC964D00234F36 /* CFDictionary.h */; settings = {ATTRIBUTES = (Public, ); }; };
		5B7C8AC81BEA80FC00C5B690 /* CFSet.h in Headers */ = {isa = PBXBuildFile; fileRef = 5B5D88C81BBC984900234F36 /* CFSet.h */; settings = {ATTRIBUTES = (Public, ); }; };
		5B7C8AC91BEA80FC00C5B690 /* CFTree.h in Headers */ = {isa = PBXBuildFile; fileRef = 5B5D897F1BBDAF0300234F36 /* CFTree.h */; settings = {ATTRIBUTES = (Public, ); }; };
		5B7C8ACA1BEA80FC00C5B690 /* CFError.h in Headers */ = {isa = PBXBuildFile; fileRef = 5B5D88A51BBC970D00234F36 /* CFError.h */; settings = {ATTRIBUTES = (Public, ); }; };
		5B7C8ACB1BEA80FC00C5B690 /* CFCalendar.h in Headers */ = {isa = PBXBuildFile; fileRef = 5B5D891B1BBDA50800234F36 /* CFCalendar.h */; settings = {ATTRIBUTES = (Public, ); }; };
		5B7C8ACC1BEA80FC00C5B690 /* CFDateFormatter.h in Headers */ = {isa = PBXBuildFile; fileRef = 5B5D89091BBC9BEF00234F36 /* CFDateFormatter.h */; settings = {ATTRIBUTES = (Public, ); }; };
		5B7C8ACD1BEA80FC00C5B690 /* CFLocale.h in Headers */ = {isa = PBXBuildFile; fileRef = 5B5D88AB1BBC974700234F36 /* CFLocale.h */; settings = {ATTRIBUTES = (Public, ); }; };
		5B7C8ACE1BEA80FC00C5B690 /* CFNumberFormatter.h in Headers */ = {isa = PBXBuildFile; fileRef = 5B5D89111BBC9C3400234F36 /* CFNumberFormatter.h */; settings = {ATTRIBUTES = (Public, ); }; };
		5B7C8ACF1BEA80FC00C5B690 /* CFDate.h in Headers */ = {isa = PBXBuildFile; fileRef = 5B5D88B81BBC97D100234F36 /* CFDate.h */; settings = {ATTRIBUTES = (Public, ); }; };
		5B7C8AD01BEA80FC00C5B690 /* CFNumber.h in Headers */ = {isa = PBXBuildFile; fileRef = 5B5D88D31BBC9AC500234F36 /* CFNumber.h */; settings = {ATTRIBUTES = (Public, ); }; };
		5B7C8AD11BEA80FC00C5B690 /* CFTimeZone.h in Headers */ = {isa = PBXBuildFile; fileRef = 5B5D88BE1BBC980100234F36 /* CFTimeZone.h */; settings = {ATTRIBUTES = (Public, ); }; };
		5B7C8AD21BEA80FC00C5B690 /* CFPropertyList.h in Headers */ = {isa = PBXBuildFile; fileRef = 5B5D88FA1BBC9B9500234F36 /* CFPropertyList.h */; settings = {ATTRIBUTES = (Public, ); }; };
		5B7C8AD31BEA80FC00C5B690 /* CFXMLNode.h in Headers */ = {isa = PBXBuildFile; fileRef = 5B5D89991BBDBFEA00234F36 /* CFXMLNode.h */; settings = {ATTRIBUTES = (Public, ); }; };
		5B7C8AD41BEA80FC00C5B690 /* CFXMLParser.h in Headers */ = {isa = PBXBuildFile; fileRef = 5B5D89911BBDBFC500234F36 /* CFXMLParser.h */; settings = {ATTRIBUTES = (Public, ); }; };
		5B7C8AD51BEA80FC00C5B690 /* CFBundle.h in Headers */ = {isa = PBXBuildFile; fileRef = 5B5D88E51BBC9B5C00234F36 /* CFBundle.h */; settings = {ATTRIBUTES = (Public, ); }; };
		5B7C8AD61BEA80FC00C5B690 /* CFPlugIn.h in Headers */ = {isa = PBXBuildFile; fileRef = 5B5D89451BBDA9EE00234F36 /* CFPlugIn.h */; settings = {ATTRIBUTES = (Public, ); }; };
		5B7C8AD71BEA80FC00C5B690 /* CFPlugInCOM.h in Headers */ = {isa = PBXBuildFile; fileRef = 5B5D89461BBDA9EE00234F36 /* CFPlugInCOM.h */; settings = {ATTRIBUTES = (Public, ); }; };
		5B7C8AD81BEA80FC00C5B690 /* CFPreferences.h in Headers */ = {isa = PBXBuildFile; fileRef = 5B5D886C1BBC94C400234F36 /* CFPreferences.h */; settings = {ATTRIBUTES = (Public, ); }; };
		5B7C8AD91BEA80FC00C5B690 /* CFMachPort.h in Headers */ = {isa = PBXBuildFile; fileRef = 5B5D88CF1BBC9AAC00234F36 /* CFMachPort.h */; settings = {ATTRIBUTES = (Public, ); }; };
		5B7C8ADA1BEA80FC00C5B690 /* CFMessagePort.h in Headers */ = {isa = PBXBuildFile; fileRef = 5B5D88DB1BBC9AEC00234F36 /* CFMessagePort.h */; settings = {ATTRIBUTES = (Public, ); }; };
		5B7C8ADB1BEA80FC00C5B690 /* CFRunLoop.h in Headers */ = {isa = PBXBuildFile; fileRef = 5B5D88D71BBC9AD800234F36 /* CFRunLoop.h */; settings = {ATTRIBUTES = (Public, ); }; };
		5B7C8ADC1BEA80FC00C5B690 /* CFSocket.h in Headers */ = {isa = PBXBuildFile; fileRef = 5B5D88DF1BBC9B0300234F36 /* CFSocket.h */; settings = {ATTRIBUTES = (Public, ); }; };
		5B7C8ADD1BEA80FC00C5B690 /* CFStream.h in Headers */ = {isa = PBXBuildFile; fileRef = 5B5D88FF1BBC9BC300234F36 /* CFStream.h */; settings = {ATTRIBUTES = (Public, ); }; };
		5B7C8ADE1BEA80FC00C5B690 /* CFCharacterSet.h in Headers */ = {isa = PBXBuildFile; fileRef = 5B5D88901BBC969400234F36 /* CFCharacterSet.h */; settings = {ATTRIBUTES = (Public, ); }; };
		5B7C8ADF1BEA80FC00C5B690 /* CFString.h in Headers */ = {isa = PBXBuildFile; fileRef = 5B5D887C1BBC960100234F36 /* CFString.h */; settings = {ATTRIBUTES = (Public, ); }; };
		5B7C8AE01BEA80FC00C5B690 /* CFStringEncodingExt.h in Headers */ = {isa = PBXBuildFile; fileRef = 5B5D890F1BBC9C1B00234F36 /* CFStringEncodingExt.h */; settings = {ATTRIBUTES = (Public, ); }; };
		5B7C8AE11BEA80FC00C5B690 /* CFURL.h in Headers */ = {isa = PBXBuildFile; fileRef = 5B5D88971BBC96C300234F36 /* CFURL.h */; settings = {ATTRIBUTES = (Public, ); }; };
		5B7C8AE21BEA80FC00C5B690 /* CFURLAccess.h in Headers */ = {isa = PBXBuildFile; fileRef = 5B5D889D1BBC96D400234F36 /* CFURLAccess.h */; settings = {ATTRIBUTES = (Public, ); }; };
		5B7C8AE31BEA81AC00C5B690 /* CFLogUtilities.h in Headers */ = {isa = PBXBuildFile; fileRef = 5B5D88BC1BBC97E400234F36 /* CFLogUtilities.h */; settings = {ATTRIBUTES = (Private, ); }; };
		5B7C8AE41BEA81AC00C5B690 /* CFPriv.h in Headers */ = {isa = PBXBuildFile; fileRef = 5B5D88CC1BBC986300234F36 /* CFPriv.h */; settings = {ATTRIBUTES = (Private, ); }; };
		5B7C8AE51BEA81AC00C5B690 /* ForFoundationOnly.h in Headers */ = {isa = PBXBuildFile; fileRef = 5B5D88C61BBC983600234F36 /* ForFoundationOnly.h */; settings = {ATTRIBUTES = (Private, ); }; };
		5B7C8AE61BEA81AC00C5B690 /* ForSwiftFoundationOnly.h in Headers */ = {isa = PBXBuildFile; fileRef = 5BF7AEC21BCD568D008F214A /* ForSwiftFoundationOnly.h */; settings = {ATTRIBUTES = (Private, ); }; };
		5B7C8AE71BEA81AC00C5B690 /* CFBasicHash.h in Headers */ = {isa = PBXBuildFile; fileRef = 5B5D89571BBDAAC600234F36 /* CFBasicHash.h */; settings = {ATTRIBUTES = (Private, ); }; };
		5B7C8AE81BEA81AC00C5B690 /* CFStorage.h in Headers */ = {isa = PBXBuildFile; fileRef = 5B5D896F1BBDAD4F00234F36 /* CFStorage.h */; settings = {ATTRIBUTES = (Private, ); }; };
		5B7C8AE91BEA81AC00C5B690 /* CFLocaleInternal.h in Headers */ = {isa = PBXBuildFile; fileRef = 5B5D88AE1BBC974700234F36 /* CFLocaleInternal.h */; settings = {ATTRIBUTES = (Private, ); }; };
		5B7C8AEA1BEA81AC00C5B690 /* CFICULogging.h in Headers */ = {isa = PBXBuildFile; fileRef = 5BDC3F191BCC440100ED97BB /* CFICULogging.h */; settings = {ATTRIBUTES = (Private, ); }; };
		5B7C8AEB1BEA81AC00C5B690 /* CFBigNumber.h in Headers */ = {isa = PBXBuildFile; fileRef = 5B5D891D1BBDA65F00234F36 /* CFBigNumber.h */; settings = {ATTRIBUTES = (Private, ); }; };
		5B7C8AEC1BEA81AC00C5B690 /* CFXMLInputStream.h in Headers */ = {isa = PBXBuildFile; fileRef = 5B5D89951BBDBFDA00234F36 /* CFXMLInputStream.h */; settings = {ATTRIBUTES = (Private, ); }; };
		5B7C8AED1BEA81AC00C5B690 /* CFBundle_BinaryTypes.h in Headers */ = {isa = PBXBuildFile; fileRef = 5B5D88E71BBC9B5C00234F36 /* CFBundle_BinaryTypes.h */; settings = {ATTRIBUTES = (Private, ); }; };
		5B7C8AEE1BEA81AC00C5B690 /* CFBundle_Internal.h in Headers */ = {isa = PBXBuildFile; fileRef = 5B5D88E81BBC9B5C00234F36 /* CFBundle_Internal.h */; settings = {ATTRIBUTES = (Private, ); }; };
		5B7C8AEF1BEA81AC00C5B690 /* CFBundlePriv.h in Headers */ = {isa = PBXBuildFile; fileRef = 5B5D88E61BBC9B5C00234F36 /* CFBundlePriv.h */; settings = {ATTRIBUTES = (Private, ); }; };
		5B7C8AF01BEA81AC00C5B690 /* CFPlugIn_Factory.h in Headers */ = {isa = PBXBuildFile; fileRef = 5B5D89471BBDA9EE00234F36 /* CFPlugIn_Factory.h */; settings = {ATTRIBUTES = (Private, ); }; };
		5B7C8AF11BEA81AC00C5B690 /* CFStreamAbstract.h in Headers */ = {isa = PBXBuildFile; fileRef = 5B5D89021BBC9BC300234F36 /* CFStreamAbstract.h */; settings = {ATTRIBUTES = (Private, ); }; };
		5B7C8AF21BEA81AC00C5B690 /* CFStreamInternal.h in Headers */ = {isa = PBXBuildFile; fileRef = 5B5D89011BBC9BC300234F36 /* CFStreamInternal.h */; settings = {ATTRIBUTES = (Private, ); }; };
		5B7C8AF31BEA81AC00C5B690 /* CFStreamPriv.h in Headers */ = {isa = PBXBuildFile; fileRef = 5B5D89001BBC9BC300234F36 /* CFStreamPriv.h */; settings = {ATTRIBUTES = (Private, ); }; };
		5B7C8AF41BEA81AC00C5B690 /* CFCharacterSetPriv.h in Headers */ = {isa = PBXBuildFile; fileRef = 5B5D88911BBC969400234F36 /* CFCharacterSetPriv.h */; settings = {ATTRIBUTES = (Private, ); }; };
		5B7C8AF51BEA81AC00C5B690 /* CFStringDefaultEncoding.h in Headers */ = {isa = PBXBuildFile; fileRef = 5B5D887E1BBC960100234F36 /* CFStringDefaultEncoding.h */; settings = {ATTRIBUTES = (Private, ); }; };
		5B7C8AF61BEA81AC00C5B690 /* CFStringEncodingConverter.h in Headers */ = {isa = PBXBuildFile; fileRef = 5B5D89241BBDA6DD00234F36 /* CFStringEncodingConverter.h */; settings = {ATTRIBUTES = (Private, ); }; };
		5B7C8AF71BEA81AC00C5B690 /* CFStringEncodingConverterExt.h in Headers */ = {isa = PBXBuildFile; fileRef = 5B5D89221BBDA6C000234F36 /* CFStringEncodingConverterExt.h */; settings = {ATTRIBUTES = (Private, ); }; };
		5B7C8AF81BEA81AC00C5B690 /* CFStringEncodingConverterPriv.h in Headers */ = {isa = PBXBuildFile; fileRef = 5B5D89251BBDA6DD00234F36 /* CFStringEncodingConverterPriv.h */; settings = {ATTRIBUTES = (Private, ); }; };
		5B7C8AF91BEA81AC00C5B690 /* CFStringEncodingDatabase.h in Headers */ = {isa = PBXBuildFile; fileRef = 5B5D89301BBDA73600234F36 /* CFStringEncodingDatabase.h */; settings = {ATTRIBUTES = (Private, ); }; };
		5B7C8AFA1BEA81AC00C5B690 /* CFUniChar.h in Headers */ = {isa = PBXBuildFile; fileRef = 5B5D892A1BBDA71100234F36 /* CFUniChar.h */; settings = {ATTRIBUTES = (Private, ); }; };
		5B7C8AFB1BEA81AC00C5B690 /* CFUniCharPriv.h in Headers */ = {isa = PBXBuildFile; fileRef = 5B5D892B1BBDA71100234F36 /* CFUniCharPriv.h */; settings = {ATTRIBUTES = (Private, ); }; };
		5B7C8AFC1BEA81AC00C5B690 /* CFUnicodeDecomposition.h in Headers */ = {isa = PBXBuildFile; fileRef = 5B5D893D1BBDA9A400234F36 /* CFUnicodeDecomposition.h */; settings = {ATTRIBUTES = (Private, ); }; };
		5B7C8AFD1BEA81AC00C5B690 /* CFUnicodePrecomposition.h in Headers */ = {isa = PBXBuildFile; fileRef = 5B5D893F1BBDA9A400234F36 /* CFUnicodePrecomposition.h */; settings = {ATTRIBUTES = (Private, ); }; };
		5B7C8AFE1BEA81AC00C5B690 /* CFURLComponents.h in Headers */ = {isa = PBXBuildFile; fileRef = EA313DFF1BE7F2E90060A403 /* CFURLComponents.h */; settings = {ATTRIBUTES = (Private, ); }; };
		5B7C8AFF1BEA81AC00C5B690 /* CFURLPriv.h in Headers */ = {isa = PBXBuildFile; fileRef = 5B5D889F1BBC96D400234F36 /* CFURLPriv.h */; settings = {ATTRIBUTES = (Private, ); }; };
		5B7C8B001BEA82ED00C5B690 /* CFRuntime.h in Headers */ = {isa = PBXBuildFile; fileRef = 5B5D88C21BBC981C00234F36 /* CFRuntime.h */; settings = {ATTRIBUTES = (Private, ); }; };
		5B7C8B011BEA82F800C5B690 /* CFError_Private.h in Headers */ = {isa = PBXBuildFile; fileRef = 5B5D88A61BBC970D00234F36 /* CFError_Private.h */; settings = {ATTRIBUTES = (Private, ); }; };
		5B7C8B021BEA830200C5B690 /* CFBurstTrie.h in Headers */ = {isa = PBXBuildFile; fileRef = 5B5D89341BBDA76300234F36 /* CFBurstTrie.h */; settings = {ATTRIBUTES = (Private, ); }; };
		5B7C8B031BEA86A900C5B690 /* libCoreFoundation.a in Frameworks */ = {isa = PBXBuildFile; fileRef = 5B7C8A6E1BEA7F8F00C5B690 /* libCoreFoundation.a */; };
		5B915F0F1C1A320E00BE40C5 /* TestNSJSONSerialization.swift in Sources */ = {isa = PBXBuildFile; fileRef = 5EB6A15C1C188FC40037DCB8 /* TestNSJSONSerialization.swift */; };
		5BB5256C1BEC057200E63BE3 /* module.modulemap in Headers */ = {isa = PBXBuildFile; fileRef = 5BDC3F721BCC60EF00ED97BB /* module.modulemap */; settings = {ATTRIBUTES = (Public, ); }; };
		5BC1D8BE1BF3B09E009D3973 /* TestNSCharacterSet.swift in Sources */ = {isa = PBXBuildFile; fileRef = 5BC1D8BC1BF3ADFE009D3973 /* TestNSCharacterSet.swift */; };
		5BC2C00F1C07833200CC214E /* CFStringTransform.c in Sources */ = {isa = PBXBuildFile; fileRef = 5BC2C00D1C07832E00CC214E /* CFStringTransform.c */; };
		5BDC3FCA1BCF176100ED97BB /* NSCFArray.swift in Sources */ = {isa = PBXBuildFile; fileRef = 5BDC3FC91BCF176100ED97BB /* NSCFArray.swift */; };
		5BDC3FCC1BCF177E00ED97BB /* NSCFString.swift in Sources */ = {isa = PBXBuildFile; fileRef = 5BDC3FCB1BCF177E00ED97BB /* NSCFString.swift */; };
		5BDC3FCE1BCF17D300ED97BB /* NSCFDictionary.swift in Sources */ = {isa = PBXBuildFile; fileRef = 5BDC3FCD1BCF17D300ED97BB /* NSCFDictionary.swift */; };
		5BDC3FD01BCF17E600ED97BB /* NSCFSet.swift in Sources */ = {isa = PBXBuildFile; fileRef = 5BDC3FCF1BCF17E600ED97BB /* NSCFSet.swift */; };
		5BDC406C1BD6D89300ED97BB /* SwiftFoundation.framework in Frameworks */ = {isa = PBXBuildFile; fileRef = 5B5D885D1BBC938800234F36 /* SwiftFoundation.framework */; };
		5BDC406E1BD6D8C400ED97BB /* SwiftFoundation.framework in CopyFiles */ = {isa = PBXBuildFile; fileRef = 5B5D885D1BBC938800234F36 /* SwiftFoundation.framework */; settings = {ATTRIBUTES = (CodeSignOnCopy, RemoveHeadersOnCopy, ); }; };
		5BF7AE831BCD50CD008F214A /* NSArray.swift in Sources */ = {isa = PBXBuildFile; fileRef = 5BDC3F2E1BCC5DCB00ED97BB /* NSArray.swift */; };
		5BF7AEA41BCD51F9008F214A /* NSBundle.swift in Sources */ = {isa = PBXBuildFile; fileRef = 5BDC3F2F1BCC5DCB00ED97BB /* NSBundle.swift */; };
		5BF7AEA51BCD51F9008F214A /* NSCalendar.swift in Sources */ = {isa = PBXBuildFile; fileRef = 5BDC3F301BCC5DCB00ED97BB /* NSCalendar.swift */; };
		5BF7AEA61BCD51F9008F214A /* NSCharacterSet.swift in Sources */ = {isa = PBXBuildFile; fileRef = 5BDC3F311BCC5DCB00ED97BB /* NSCharacterSet.swift */; };
		5BF7AEA71BCD51F9008F214A /* NSCoder.swift in Sources */ = {isa = PBXBuildFile; fileRef = 5BDC3F321BCC5DCB00ED97BB /* NSCoder.swift */; };
		5BF7AEA81BCD51F9008F214A /* NSData.swift in Sources */ = {isa = PBXBuildFile; fileRef = 5BDC3F331BCC5DCB00ED97BB /* NSData.swift */; };
		5BF7AEA91BCD51F9008F214A /* NSDate.swift in Sources */ = {isa = PBXBuildFile; fileRef = 5BDC3F341BCC5DCB00ED97BB /* NSDate.swift */; };
		5BF7AEAA1BCD51F9008F214A /* NSDateFormatter.swift in Sources */ = {isa = PBXBuildFile; fileRef = 5BDC3F351BCC5DCB00ED97BB /* NSDateFormatter.swift */; };
		5BF7AEAB1BCD51F9008F214A /* NSDictionary.swift in Sources */ = {isa = PBXBuildFile; fileRef = 5BDC3F361BCC5DCB00ED97BB /* NSDictionary.swift */; };
		5BF7AEAC1BCD51F9008F214A /* NSEnumerator.swift in Sources */ = {isa = PBXBuildFile; fileRef = 5BDC3F371BCC5DCB00ED97BB /* NSEnumerator.swift */; };
		5BF7AEAD1BCD51F9008F214A /* NSError.swift in Sources */ = {isa = PBXBuildFile; fileRef = 5BDC3F381BCC5DCB00ED97BB /* NSError.swift */; };
		5BF7AEAE1BCD51F9008F214A /* NSFormatter.swift in Sources */ = {isa = PBXBuildFile; fileRef = 5BDC3F391BCC5DCB00ED97BB /* NSFormatter.swift */; };
		5BF7AEAF1BCD51F9008F214A /* NSHost.swift in Sources */ = {isa = PBXBuildFile; fileRef = 5BDC3F3A1BCC5DCB00ED97BB /* NSHost.swift */; };
		5BF7AEB01BCD51F9008F214A /* NSLocale.swift in Sources */ = {isa = PBXBuildFile; fileRef = 5BDC3F3B1BCC5DCB00ED97BB /* NSLocale.swift */; };
		5BF7AEB11BCD51F9008F214A /* NSLock.swift in Sources */ = {isa = PBXBuildFile; fileRef = 5BDC3F3C1BCC5DCB00ED97BB /* NSLock.swift */; };
		5BF7AEB21BCD51F9008F214A /* NSNumber.swift in Sources */ = {isa = PBXBuildFile; fileRef = 5BDC3F3D1BCC5DCB00ED97BB /* NSNumber.swift */; };
		5BF7AEB31BCD51F9008F214A /* NSObjCRuntime.swift in Sources */ = {isa = PBXBuildFile; fileRef = 5BDC3F3E1BCC5DCB00ED97BB /* NSObjCRuntime.swift */; };
		5BF7AEB41BCD51F9008F214A /* NSObject.swift in Sources */ = {isa = PBXBuildFile; fileRef = 5BDC3F3F1BCC5DCB00ED97BB /* NSObject.swift */; };
		5BF7AEB51BCD51F9008F214A /* NSPathUtilities.swift in Sources */ = {isa = PBXBuildFile; fileRef = 5BDC3F401BCC5DCB00ED97BB /* NSPathUtilities.swift */; };
		5BF7AEB61BCD51F9008F214A /* NSProcessInfo.swift in Sources */ = {isa = PBXBuildFile; fileRef = 5BDC3F411BCC5DCB00ED97BB /* NSProcessInfo.swift */; };
		5BF7AEB71BCD51F9008F214A /* NSPropertyList.swift in Sources */ = {isa = PBXBuildFile; fileRef = 5BDC3F421BCC5DCB00ED97BB /* NSPropertyList.swift */; };
		5BF7AEB81BCD51F9008F214A /* NSRange.swift in Sources */ = {isa = PBXBuildFile; fileRef = 5BDC3F431BCC5DCB00ED97BB /* NSRange.swift */; };
		5BF7AEB91BCD51F9008F214A /* NSSet.swift in Sources */ = {isa = PBXBuildFile; fileRef = 5BDC3F441BCC5DCB00ED97BB /* NSSet.swift */; };
		5BF7AEBA1BCD51F9008F214A /* NSString.swift in Sources */ = {isa = PBXBuildFile; fileRef = 5BDC3F451BCC5DCB00ED97BB /* NSString.swift */; };
		5BF7AEBB1BCD51F9008F214A /* NSSwiftRuntime.swift in Sources */ = {isa = PBXBuildFile; fileRef = 5BDC3F461BCC5DCB00ED97BB /* NSSwiftRuntime.swift */; };
		5BF7AEBC1BCD51F9008F214A /* NSThread.swift in Sources */ = {isa = PBXBuildFile; fileRef = 5BDC3F471BCC5DCB00ED97BB /* NSThread.swift */; };
		5BF7AEBE1BCD51F9008F214A /* NSTimeZone.swift in Sources */ = {isa = PBXBuildFile; fileRef = 5BDC3F491BCC5DCB00ED97BB /* NSTimeZone.swift */; };
		5BF7AEBF1BCD51F9008F214A /* NSURL.swift in Sources */ = {isa = PBXBuildFile; fileRef = 5BDC3F4A1BCC5DCB00ED97BB /* NSURL.swift */; };
		5BF7AEC01BCD51F9008F214A /* NSUUID.swift in Sources */ = {isa = PBXBuildFile; fileRef = 5BDC3F4B1BCC5DCB00ED97BB /* NSUUID.swift */; };
		5BF7AEC11BCD51F9008F214A /* NSValue.swift in Sources */ = {isa = PBXBuildFile; fileRef = 5BDC3F4C1BCC5DCB00ED97BB /* NSValue.swift */; };
		5E5835F41C20C9B500C81317 /* TestNSThread.swift in Sources */ = {isa = PBXBuildFile; fileRef = 5E5835F31C20C9B500C81317 /* TestNSThread.swift */; };
		612952F91C1B235900BE0FD9 /* TestNSNull.swift in Sources */ = {isa = PBXBuildFile; fileRef = 612952F81C1B235900BE0FD9 /* TestNSNull.swift */; };
		61A395FA1C2484490029B337 /* TestNSLocale.swift in Sources */ = {isa = PBXBuildFile; fileRef = 61A395F91C2484490029B337 /* TestNSLocale.swift */; };
		61D6C9EF1C1DFE9500DEF583 /* TestNSTimer.swift in Sources */ = {isa = PBXBuildFile; fileRef = 61D6C9EE1C1DFE9500DEF583 /* TestNSTimer.swift */; };
		61E0117C1C1B554D000037DD /* TestNSRunLoop.swift in Sources */ = {isa = PBXBuildFile; fileRef = 61E0117B1C1B554D000037DD /* TestNSRunLoop.swift */; };
		61E0117D1C1B5590000037DD /* NSRunLoop.swift in Sources */ = {isa = PBXBuildFile; fileRef = EADE0B761BD15DFF00C49C64 /* NSRunLoop.swift */; };
		61E0117E1C1B55B9000037DD /* NSTimer.swift in Sources */ = {isa = PBXBuildFile; fileRef = 5BDC3F481BCC5DCB00ED97BB /* NSTimer.swift */; };
		61E0117F1C1B5990000037DD /* CFRunLoop.c in Sources */ = {isa = PBXBuildFile; fileRef = 5B5D88D81BBC9AD800234F36 /* CFRunLoop.c */; };
		61E011801C1B5994000037DD /* CFSocket.c in Sources */ = {isa = PBXBuildFile; fileRef = 5B5D88E01BBC9B0300234F36 /* CFSocket.c */; };
		61E011811C1B5998000037DD /* CFMessagePort.c in Sources */ = {isa = PBXBuildFile; fileRef = 5B5D88DC1BBC9AEC00234F36 /* CFMessagePort.c */; };
		61E011821C1B599A000037DD /* CFMachPort.c in Sources */ = {isa = PBXBuildFile; fileRef = 5B5D88D01BBC9AAC00234F36 /* CFMachPort.c */; };
		61F8AE7D1C180FC600FB62F0 /* TestNSNotificationCenter.swift in Sources */ = {isa = PBXBuildFile; fileRef = 61F8AE7C1C180FC600FB62F0 /* TestNSNotificationCenter.swift */; };
		6E203B8D1C1303BB003B2576 /* TestNSBundle.swift in Sources */ = {isa = PBXBuildFile; fileRef = 6E203B8C1C1303BB003B2576 /* TestNSBundle.swift */; };
		7A7D6FBB1C16439400957E2E /* TestNSURLResponse.swift in Sources */ = {isa = PBXBuildFile; fileRef = 7A7D6FBA1C16439400957E2E /* TestNSURLResponse.swift */; };
		83712C8E1C1684900049AD49 /* TestNSURLRequest.swift in Sources */ = {isa = PBXBuildFile; fileRef = 83712C8D1C1684900049AD49 /* TestNSURLRequest.swift */; };
		844DC3331C17584F005611F9 /* TestNSScanner.swift in Sources */ = {isa = PBXBuildFile; fileRef = 844DC3321C17584F005611F9 /* TestNSScanner.swift */; };
		848A30581C137B3500C83206 /* TestNSHTTPCookie.swift in Sources */ = {isa = PBXBuildFile; fileRef = 848A30571C137B3500C83206 /* TestNSHTTPCookie.swift */; };
		84BA558E1C16F90900F48C54 /* TestNSTimeZone.swift in Sources */ = {isa = PBXBuildFile; fileRef = 84BA558D1C16F90900F48C54 /* TestNSTimeZone.swift */; };
		88D28DE71C13AE9000494606 /* TestNSGeometry.swift in Sources */ = {isa = PBXBuildFile; fileRef = 88D28DE61C13AE9000494606 /* TestNSGeometry.swift */; };
		A5A34B561C18C85D00FD972B /* TestNSByteCountFormatter.swift in Sources */ = {isa = PBXBuildFile; fileRef = A5A34B551C18C85D00FD972B /* TestNSByteCountFormatter.swift */; };
		AA664D4F1C1B03CA00C22186 /* TestNSNumberFormatter.swift in Sources */ = {isa = PBXBuildFile; fileRef = AA664D4E1C1B03CA00C22186 /* TestNSNumberFormatter.swift */; };
		C2A9D75C1C15C08B00993803 /* TestNSUUID.swift in Sources */ = {isa = PBXBuildFile; fileRef = C2A9D75B1C15C08B00993803 /* TestNSUUID.swift */; };
		C93559291C12C49F009FD6A9 /* TestNSAffineTransform.swift in Sources */ = {isa = PBXBuildFile; fileRef = C93559281C12C49F009FD6A9 /* TestNSAffineTransform.swift */; };
<<<<<<< HEAD
		CE19A88C1C23AA2300B4CB6A /* NSStringTestData.txt in Resources */ = {isa = PBXBuildFile; fileRef = CE19A88B1C23AA2300B4CB6A /* NSStringTestData.txt */; };
=======
		D39A13FD1C2A34B700295652 /* CFConcreteStreams.c in Sources */ = {isa = PBXBuildFile; fileRef = 5B5D89831BBDB13800234F36 /* CFConcreteStreams.c */; };
		D39A13FE1C2A34BD00295652 /* CFSocketStream.c in Sources */ = {isa = PBXBuildFile; fileRef = 5B5D89871BBDB1B400234F36 /* CFSocketStream.c */; };
		D39A13FF1C2A34C100295652 /* CFStream.c in Sources */ = {isa = PBXBuildFile; fileRef = 5B5D89031BBC9BC300234F36 /* CFStream.c */; };
		D39A14011C2D6E0A00295652 /* NSKeyedUnarchiver.swift in Sources */ = {isa = PBXBuildFile; fileRef = D39A14001C2D6E0A00295652 /* NSKeyedUnarchiver.swift */; };
		D3BCEB9E1C2EDED800295652 /* NSLog.swift in Sources */ = {isa = PBXBuildFile; fileRef = D3BCEB9D1C2EDED800295652 /* NSLog.swift */; };
		D3BCEBA01C2F6DDB00295652 /* NSKeyedCoderOldStyleArray.swift in Sources */ = {isa = PBXBuildFile; fileRef = D3BCEB9F1C2F6DDB00295652 /* NSKeyedCoderOldStyleArray.swift */; };
>>>>>>> d644ab09
		DCDBB8331C1768AC00313299 /* TestNSData.swift in Sources */ = {isa = PBXBuildFile; fileRef = DCDBB8321C1768AC00313299 /* TestNSData.swift */; };
		E876A73E1C1180E000F279EC /* TestNSRange.swift in Sources */ = {isa = PBXBuildFile; fileRef = E876A73D1C1180E000F279EC /* TestNSRange.swift */; };
		EA66F6361BEED03E00136161 /* TargetConditionals.h in Headers */ = {isa = PBXBuildFile; fileRef = EA66F6351BEED03E00136161 /* TargetConditionals.h */; settings = {ATTRIBUTES = (Public, ); }; };
		EA66F6441BF1619600136161 /* main.swift in Sources */ = {isa = PBXBuildFile; fileRef = EA66F6381BF1619600136161 /* main.swift */; };
		EA66F6481BF1619600136161 /* NSURLTestData.plist in Resources */ = {isa = PBXBuildFile; fileRef = EA66F63B1BF1619600136161 /* NSURLTestData.plist */; };
		EA66F64A1BF1619600136161 /* TestNSArray.swift in Sources */ = {isa = PBXBuildFile; fileRef = EA66F63C1BF1619600136161 /* TestNSArray.swift */; };
		EA66F64C1BF1619600136161 /* TestNSDictionary.swift in Sources */ = {isa = PBXBuildFile; fileRef = EA66F63D1BF1619600136161 /* TestNSDictionary.swift */; };
		EA66F64E1BF1619600136161 /* TestNSIndexSet.swift in Sources */ = {isa = PBXBuildFile; fileRef = EA66F63E1BF1619600136161 /* TestNSIndexSet.swift */; };
		EA66F6501BF1619600136161 /* TestNSNumber.swift in Sources */ = {isa = PBXBuildFile; fileRef = EA66F63F1BF1619600136161 /* TestNSNumber.swift */; };
		EA66F6521BF1619600136161 /* TestNSPropertyList.swift in Sources */ = {isa = PBXBuildFile; fileRef = EA66F6401BF1619600136161 /* TestNSPropertyList.swift */; };
		EA66F6541BF1619600136161 /* TestNSSet.swift in Sources */ = {isa = PBXBuildFile; fileRef = EA66F6411BF1619600136161 /* TestNSSet.swift */; };
		EA66F6561BF1619600136161 /* TestNSString.swift in Sources */ = {isa = PBXBuildFile; fileRef = EA66F6421BF1619600136161 /* TestNSString.swift */; };
		EA66F6581BF1619600136161 /* TestNSURL.swift in Sources */ = {isa = PBXBuildFile; fileRef = EA66F6431BF1619600136161 /* TestNSURL.swift */; };
		EA66F6671BF2F2F100136161 /* CoreFoundation.h in Headers */ = {isa = PBXBuildFile; fileRef = EA66F6651BF2F2E800136161 /* CoreFoundation.h */; settings = {ATTRIBUTES = (Public, ); }; };
		EA66F6761BF56CDE00136161 /* main.swift in Sources */ = {isa = PBXBuildFile; fileRef = EA66F6691BF55D4B00136161 /* main.swift */; };
		EA66F6771BF56D4C00136161 /* SwiftFoundation.framework in Frameworks */ = {isa = PBXBuildFile; fileRef = 5B5D885D1BBC938800234F36 /* SwiftFoundation.framework */; };
		EAB57B721BD1C7A5004AC5C5 /* NSPortMessage.swift in Sources */ = {isa = PBXBuildFile; fileRef = EAB57B711BD1C7A5004AC5C5 /* NSPortMessage.swift */; };
		EADE0B4E1BD09E0800C49C64 /* NSAffineTransform.swift in Sources */ = {isa = PBXBuildFile; fileRef = EADE0B4D1BD09E0800C49C64 /* NSAffineTransform.swift */; };
		EADE0B501BD09E3100C49C64 /* NSAttributedString.swift in Sources */ = {isa = PBXBuildFile; fileRef = EADE0B4F1BD09E3100C49C64 /* NSAttributedString.swift */; };
		EADE0B521BD09F2F00C49C64 /* NSByteCountFormatter.swift in Sources */ = {isa = PBXBuildFile; fileRef = EADE0B511BD09F2F00C49C64 /* NSByteCountFormatter.swift */; };
		EADE0B911BD15DFF00C49C64 /* Info.plist in Resources */ = {isa = PBXBuildFile; fileRef = EADE0B531BD15DFF00C49C64 /* Info.plist */; };
		EADE0B921BD15DFF00C49C64 /* NSCache.swift in Sources */ = {isa = PBXBuildFile; fileRef = EADE0B541BD15DFF00C49C64 /* NSCache.swift */; };
		EADE0B931BD15DFF00C49C64 /* NSComparisonPredicate.swift in Sources */ = {isa = PBXBuildFile; fileRef = EADE0B551BD15DFF00C49C64 /* NSComparisonPredicate.swift */; };
		EADE0B941BD15DFF00C49C64 /* NSCompoundPredicate.swift in Sources */ = {isa = PBXBuildFile; fileRef = EADE0B561BD15DFF00C49C64 /* NSCompoundPredicate.swift */; };
		EADE0B951BD15DFF00C49C64 /* NSDateComponentsFormatter.swift in Sources */ = {isa = PBXBuildFile; fileRef = EADE0B571BD15DFF00C49C64 /* NSDateComponentsFormatter.swift */; };
		EADE0B961BD15DFF00C49C64 /* NSDateIntervalFormatter.swift in Sources */ = {isa = PBXBuildFile; fileRef = EADE0B581BD15DFF00C49C64 /* NSDateIntervalFormatter.swift */; };
		EADE0B971BD15DFF00C49C64 /* NSDecimal.swift in Sources */ = {isa = PBXBuildFile; fileRef = EADE0B591BD15DFF00C49C64 /* NSDecimal.swift */; };
		EADE0B981BD15DFF00C49C64 /* NSDecimalNumber.swift in Sources */ = {isa = PBXBuildFile; fileRef = EADE0B5A1BD15DFF00C49C64 /* NSDecimalNumber.swift */; };
		EADE0B991BD15DFF00C49C64 /* NSEnergyFormatter.swift in Sources */ = {isa = PBXBuildFile; fileRef = EADE0B5B1BD15DFF00C49C64 /* NSEnergyFormatter.swift */; };
		EADE0B9A1BD15DFF00C49C64 /* NSExpression.swift in Sources */ = {isa = PBXBuildFile; fileRef = EADE0B5C1BD15DFF00C49C64 /* NSExpression.swift */; };
		EADE0B9B1BD15DFF00C49C64 /* NSFileHandle.swift in Sources */ = {isa = PBXBuildFile; fileRef = EADE0B5D1BD15DFF00C49C64 /* NSFileHandle.swift */; };
		EADE0B9C1BD15DFF00C49C64 /* NSFileManager.swift in Sources */ = {isa = PBXBuildFile; fileRef = EADE0B5E1BD15DFF00C49C64 /* NSFileManager.swift */; };
		EADE0B9D1BD15DFF00C49C64 /* NSGeometry.swift in Sources */ = {isa = PBXBuildFile; fileRef = EADE0B5F1BD15DFF00C49C64 /* NSGeometry.swift */; };
		EADE0B9E1BD15DFF00C49C64 /* NSHTTPCookie.swift in Sources */ = {isa = PBXBuildFile; fileRef = EADE0B601BD15DFF00C49C64 /* NSHTTPCookie.swift */; };
		EADE0B9F1BD15DFF00C49C64 /* NSHTTPCookieStorage.swift in Sources */ = {isa = PBXBuildFile; fileRef = EADE0B611BD15DFF00C49C64 /* NSHTTPCookieStorage.swift */; };
		EADE0BA01BD15DFF00C49C64 /* NSIndexPath.swift in Sources */ = {isa = PBXBuildFile; fileRef = EADE0B621BD15DFF00C49C64 /* NSIndexPath.swift */; };
		EADE0BA11BD15DFF00C49C64 /* NSIndexSet.swift in Sources */ = {isa = PBXBuildFile; fileRef = EADE0B631BD15DFF00C49C64 /* NSIndexSet.swift */; };
		EADE0BA21BD15E0000C49C64 /* NSJSONSerialization.swift in Sources */ = {isa = PBXBuildFile; fileRef = EADE0B641BD15DFF00C49C64 /* NSJSONSerialization.swift */; };
		EADE0BA31BD15E0000C49C64 /* NSKeyedArchiver.swift in Sources */ = {isa = PBXBuildFile; fileRef = EADE0B651BD15DFF00C49C64 /* NSKeyedArchiver.swift */; };
		EADE0BA41BD15E0000C49C64 /* NSLengthFormatter.swift in Sources */ = {isa = PBXBuildFile; fileRef = EADE0B661BD15DFF00C49C64 /* NSLengthFormatter.swift */; };
		EADE0BA61BD15E0000C49C64 /* NSMassFormatter.swift in Sources */ = {isa = PBXBuildFile; fileRef = EADE0B681BD15DFF00C49C64 /* NSMassFormatter.swift */; };
		EADE0BA71BD15E0000C49C64 /* NSNotification.swift in Sources */ = {isa = PBXBuildFile; fileRef = EADE0B691BD15DFF00C49C64 /* NSNotification.swift */; };
		EADE0BA81BD15E0000C49C64 /* NSNotificationQueue.swift in Sources */ = {isa = PBXBuildFile; fileRef = EADE0B6A1BD15DFF00C49C64 /* NSNotificationQueue.swift */; };
		EADE0BA91BD15E0000C49C64 /* NSNull.swift in Sources */ = {isa = PBXBuildFile; fileRef = EADE0B6B1BD15DFF00C49C64 /* NSNull.swift */; };
		EADE0BAA1BD15E0000C49C64 /* NSNumberFormatter.swift in Sources */ = {isa = PBXBuildFile; fileRef = EADE0B6C1BD15DFF00C49C64 /* NSNumberFormatter.swift */; };
		EADE0BAB1BD15E0000C49C64 /* NSOperation.swift in Sources */ = {isa = PBXBuildFile; fileRef = EADE0B6D1BD15DFF00C49C64 /* NSOperation.swift */; };
		EADE0BAC1BD15E0000C49C64 /* NSOrderedSet.swift in Sources */ = {isa = PBXBuildFile; fileRef = EADE0B6E1BD15DFF00C49C64 /* NSOrderedSet.swift */; };
		EADE0BAE1BD15E0000C49C64 /* NSPersonNameComponents.swift in Sources */ = {isa = PBXBuildFile; fileRef = EADE0B701BD15DFF00C49C64 /* NSPersonNameComponents.swift */; };
		EADE0BAF1BD15E0000C49C64 /* NSPersonNameComponentsFormatter.swift in Sources */ = {isa = PBXBuildFile; fileRef = EADE0B711BD15DFF00C49C64 /* NSPersonNameComponentsFormatter.swift */; };
		EADE0BB01BD15E0000C49C64 /* NSPort.swift in Sources */ = {isa = PBXBuildFile; fileRef = EADE0B721BD15DFF00C49C64 /* NSPort.swift */; };
		EADE0BB11BD15E0000C49C64 /* NSPredicate.swift in Sources */ = {isa = PBXBuildFile; fileRef = EADE0B731BD15DFF00C49C64 /* NSPredicate.swift */; };
		EADE0BB21BD15E0000C49C64 /* NSProgress.swift in Sources */ = {isa = PBXBuildFile; fileRef = EADE0B741BD15DFF00C49C64 /* NSProgress.swift */; };
		EADE0BB31BD15E0000C49C64 /* NSRegularExpression.swift in Sources */ = {isa = PBXBuildFile; fileRef = EADE0B751BD15DFF00C49C64 /* NSRegularExpression.swift */; };
		EADE0BB51BD15E0000C49C64 /* NSScanner.swift in Sources */ = {isa = PBXBuildFile; fileRef = EADE0B771BD15DFF00C49C64 /* NSScanner.swift */; };
		EADE0BB61BD15E0000C49C64 /* NSSortDescriptor.swift in Sources */ = {isa = PBXBuildFile; fileRef = EADE0B781BD15DFF00C49C64 /* NSSortDescriptor.swift */; };
		EADE0BB71BD15E0000C49C64 /* NSStream.swift in Sources */ = {isa = PBXBuildFile; fileRef = EADE0B791BD15DFF00C49C64 /* NSStream.swift */; };
		EADE0BB81BD15E0000C49C64 /* NSTask.swift in Sources */ = {isa = PBXBuildFile; fileRef = EADE0B7A1BD15DFF00C49C64 /* NSTask.swift */; };
		EADE0BB91BD15E0000C49C64 /* NSTextCheckingResult.swift in Sources */ = {isa = PBXBuildFile; fileRef = EADE0B7B1BD15DFF00C49C64 /* NSTextCheckingResult.swift */; };
		EADE0BBB1BD15E0000C49C64 /* NSURLAuthenticationChallenge.swift in Sources */ = {isa = PBXBuildFile; fileRef = EADE0B7D1BD15DFF00C49C64 /* NSURLAuthenticationChallenge.swift */; };
		EADE0BBC1BD15E0000C49C64 /* NSURLCache.swift in Sources */ = {isa = PBXBuildFile; fileRef = EADE0B7E1BD15DFF00C49C64 /* NSURLCache.swift */; };
		EADE0BBD1BD15E0000C49C64 /* NSURLCredential.swift in Sources */ = {isa = PBXBuildFile; fileRef = EADE0B7F1BD15DFF00C49C64 /* NSURLCredential.swift */; };
		EADE0BBE1BD15E0000C49C64 /* NSURLCredentialStorage.swift in Sources */ = {isa = PBXBuildFile; fileRef = EADE0B801BD15DFF00C49C64 /* NSURLCredentialStorage.swift */; };
		EADE0BBF1BD15E0000C49C64 /* NSURLError.swift in Sources */ = {isa = PBXBuildFile; fileRef = EADE0B811BD15DFF00C49C64 /* NSURLError.swift */; };
		EADE0BC01BD15E0000C49C64 /* NSURLProtectionSpace.swift in Sources */ = {isa = PBXBuildFile; fileRef = EADE0B821BD15DFF00C49C64 /* NSURLProtectionSpace.swift */; };
		EADE0BC11BD15E0000C49C64 /* NSURLProtocol.swift in Sources */ = {isa = PBXBuildFile; fileRef = EADE0B831BD15DFF00C49C64 /* NSURLProtocol.swift */; };
		EADE0BC21BD15E0000C49C64 /* NSURLRequest.swift in Sources */ = {isa = PBXBuildFile; fileRef = EADE0B841BD15DFF00C49C64 /* NSURLRequest.swift */; };
		EADE0BC31BD15E0000C49C64 /* NSURLResponse.swift in Sources */ = {isa = PBXBuildFile; fileRef = EADE0B851BD15DFF00C49C64 /* NSURLResponse.swift */; };
		EADE0BC41BD15E0000C49C64 /* NSURLSession.swift in Sources */ = {isa = PBXBuildFile; fileRef = EADE0B861BD15DFF00C49C64 /* NSURLSession.swift */; };
		EADE0BC51BD15E0000C49C64 /* NSUserDefaults.swift in Sources */ = {isa = PBXBuildFile; fileRef = EADE0B871BD15DFF00C49C64 /* NSUserDefaults.swift */; };
		EADE0BC71BD15E0000C49C64 /* NSXMLDocument.swift in Sources */ = {isa = PBXBuildFile; fileRef = EADE0B891BD15DFF00C49C64 /* NSXMLDocument.swift */; };
		EADE0BC81BD15E0000C49C64 /* NSXMLDTD.swift in Sources */ = {isa = PBXBuildFile; fileRef = EADE0B8A1BD15DFF00C49C64 /* NSXMLDTD.swift */; };
		EADE0BC91BD15E0000C49C64 /* NSXMLDTDNode.swift in Sources */ = {isa = PBXBuildFile; fileRef = EADE0B8B1BD15DFF00C49C64 /* NSXMLDTDNode.swift */; };
		EADE0BCA1BD15E0000C49C64 /* NSXMLElement.swift in Sources */ = {isa = PBXBuildFile; fileRef = EADE0B8C1BD15DFF00C49C64 /* NSXMLElement.swift */; };
		EADE0BCB1BD15E0000C49C64 /* NSXMLNode.swift in Sources */ = {isa = PBXBuildFile; fileRef = EADE0B8D1BD15DFF00C49C64 /* NSXMLNode.swift */; };
		EADE0BCC1BD15E0000C49C64 /* NSXMLNodeOptions.swift in Sources */ = {isa = PBXBuildFile; fileRef = EADE0B8E1BD15DFF00C49C64 /* NSXMLNodeOptions.swift */; };
		EADE0BCD1BD15E0000C49C64 /* NSXMLParser.swift in Sources */ = {isa = PBXBuildFile; fileRef = EADE0B8F1BD15DFF00C49C64 /* NSXMLParser.swift */; };
		ED58F76F1C134B3A00E6A5BE /* (null) in Sources */ = {isa = PBXBuildFile; };
/* End PBXBuildFile section */

/* Begin PBXContainerItemProxy section */
		EA993CE21BEACD8E000969A2 /* PBXContainerItemProxy */ = {
			isa = PBXContainerItemProxy;
			containerPortal = 5B5D88541BBC938800234F36 /* Project object */;
			proxyType = 1;
			remoteGlobalIDString = 5B7C8A6D1BEA7F8F00C5B690;
			remoteInfo = CoreFoundation;
		};
/* End PBXContainerItemProxy section */

/* Begin PBXCopyFilesBuildPhase section */
		5BDC3F6F1BCC608700ED97BB /* Framework Headers */ = {
			isa = PBXCopyFilesBuildPhase;
			buildActionMask = 2147483647;
			dstPath = Headers;
			dstSubfolderSpec = 1;
			files = (
			);
			name = "Framework Headers";
			runOnlyForDeploymentPostprocessing = 0;
		};
		5BDC406D1BD6D8B300ED97BB /* CopyFiles */ = {
			isa = PBXCopyFilesBuildPhase;
			buildActionMask = 2147483647;
			dstPath = "";
			dstSubfolderSpec = 10;
			files = (
				5BDC406E1BD6D8C400ED97BB /* SwiftFoundation.framework in CopyFiles */,
			);
			runOnlyForDeploymentPostprocessing = 0;
		};
		EA66F66D1BF56CCB00136161 /* CopyFiles */ = {
			isa = PBXCopyFilesBuildPhase;
			buildActionMask = 2147483647;
			dstPath = /usr/share/man/man1/;
			dstSubfolderSpec = 0;
			files = (
			);
			runOnlyForDeploymentPostprocessing = 1;
		};
/* End PBXCopyFilesBuildPhase section */

/* Begin PBXFileReference section */
		22B9C1E01C165D7A00DECFF9 /* TestNSDate.swift */ = {isa = PBXFileReference; fileEncoding = 4; lastKnownFileType = sourcecode.swift; path = TestNSDate.swift; sourceTree = "<group>"; };
		400E22641C1A4E58007C5933 /* TestNSProcessInfo.swift */ = {isa = PBXFileReference; fileEncoding = 4; lastKnownFileType = sourcecode.swift; path = TestNSProcessInfo.swift; sourceTree = "<group>"; };
		4AE109261C17CCBF007367B5 /* TestNSIndexPath.swift */ = {isa = PBXFileReference; fileEncoding = 4; lastKnownFileType = sourcecode.swift; path = TestNSIndexPath.swift; sourceTree = "<group>"; };
		4DC1D07F1C12EEEF00B5948A /* TestNSPipe.swift */ = {isa = PBXFileReference; fileEncoding = 4; lastKnownFileType = sourcecode.swift; path = TestNSPipe.swift; sourceTree = "<group>"; };
		522C253A1BF16E1600804FC6 /* FoundationErrors.swift */ = {isa = PBXFileReference; fileEncoding = 4; lastKnownFileType = sourcecode.swift; path = FoundationErrors.swift; sourceTree = "<group>"; };
		525AECEB1BF2C96400D15BB0 /* TestNSFileManager.swift */ = {isa = PBXFileReference; fileEncoding = 4; lastKnownFileType = sourcecode.swift; path = TestNSFileManager.swift; sourceTree = "<group>"; };
		52829AD61C160D64003BC4EF /* TestNSCalendar.swift */ = {isa = PBXFileReference; fileEncoding = 4; lastKnownFileType = sourcecode.swift; path = TestNSCalendar.swift; sourceTree = "<group>"; };
		528776181BF27D9500CB0090 /* Test.plist */ = {isa = PBXFileReference; fileEncoding = 4; lastKnownFileType = text.plist.xml; path = Test.plist; sourceTree = "<group>"; };
		5B40F9EB1C124F45000E72E3 /* CFXMLInterface.c */ = {isa = PBXFileReference; fileEncoding = 4; lastKnownFileType = sourcecode.c.c; path = CFXMLInterface.c; sourceTree = "<group>"; };
		5B40F9EC1C124F45000E72E3 /* CFXMLInterface.h */ = {isa = PBXFileReference; fileEncoding = 4; lastKnownFileType = sourcecode.c.h; path = CFXMLInterface.h; sourceTree = "<group>"; };
		5B40F9F11C125187000E72E3 /* TestNSXMLParser.swift */ = {isa = PBXFileReference; fileEncoding = 4; lastKnownFileType = sourcecode.swift; path = TestNSXMLParser.swift; sourceTree = "<group>"; };
		5B40F9F31C12524C000E72E3 /* libxml2.dylib */ = {isa = PBXFileReference; lastKnownFileType = "compiled.mach-o.dylib"; name = libxml2.dylib; path = usr/lib/libxml2.dylib; sourceTree = SDKROOT; };
		5B5D885D1BBC938800234F36 /* SwiftFoundation.framework */ = {isa = PBXFileReference; explicitFileType = wrapper.framework; includeInIndex = 0; path = SwiftFoundation.framework; sourceTree = BUILT_PRODUCTS_DIR; };
		5B5D886A1BBC948300234F36 /* CFApplicationPreferences.c */ = {isa = PBXFileReference; fileEncoding = 4; lastKnownFileType = sourcecode.c.c; path = CFApplicationPreferences.c; sourceTree = "<group>"; };
		5B5D886C1BBC94C400234F36 /* CFPreferences.h */ = {isa = PBXFileReference; fileEncoding = 4; lastKnownFileType = sourcecode.c.h; path = CFPreferences.h; sourceTree = "<group>"; };
		5B5D88721BBC952A00234F36 /* CFBase.h */ = {isa = PBXFileReference; fileEncoding = 4; lastKnownFileType = sourcecode.c.h; path = CFBase.h; sourceTree = "<group>"; };
		5B5D88741BBC954000234F36 /* CFAvailability.h */ = {isa = PBXFileReference; fileEncoding = 4; lastKnownFileType = sourcecode.c.h; path = CFAvailability.h; sourceTree = "<group>"; };
		5B5D88771BBC956C00234F36 /* CFArray.h */ = {isa = PBXFileReference; fileEncoding = 4; lastKnownFileType = sourcecode.c.h; path = CFArray.h; sourceTree = "<group>"; };
		5B5D88781BBC956C00234F36 /* CFArray.c */ = {isa = PBXFileReference; fileEncoding = 4; lastKnownFileType = sourcecode.c.c; path = CFArray.c; sourceTree = "<group>"; };
		5B5D887C1BBC960100234F36 /* CFString.h */ = {isa = PBXFileReference; fileEncoding = 4; lastKnownFileType = sourcecode.c.h; path = CFString.h; sourceTree = "<group>"; };
		5B5D887D1BBC960100234F36 /* CFString.c */ = {isa = PBXFileReference; fileEncoding = 4; lastKnownFileType = sourcecode.c.c; path = CFString.c; sourceTree = "<group>"; tabWidth = 8; };
		5B5D887E1BBC960100234F36 /* CFStringDefaultEncoding.h */ = {isa = PBXFileReference; fileEncoding = 4; lastKnownFileType = sourcecode.c.h; path = CFStringDefaultEncoding.h; sourceTree = "<group>"; };
		5B5D887F1BBC960100234F36 /* CFStringEncodings.c */ = {isa = PBXFileReference; fileEncoding = 4; lastKnownFileType = sourcecode.c.c; path = CFStringEncodings.c; sourceTree = "<group>"; };
		5B5D88801BBC960100234F36 /* CFStringUtilities.c */ = {isa = PBXFileReference; fileEncoding = 4; lastKnownFileType = sourcecode.c.c; path = CFStringUtilities.c; sourceTree = "<group>"; };
		5B5D88861BBC962500234F36 /* CFData.h */ = {isa = PBXFileReference; fileEncoding = 4; lastKnownFileType = sourcecode.c.h; path = CFData.h; sourceTree = "<group>"; };
		5B5D88871BBC962500234F36 /* CFData.c */ = {isa = PBXFileReference; fileEncoding = 4; lastKnownFileType = sourcecode.c.c; path = CFData.c; sourceTree = "<group>"; };
		5B5D888A1BBC963C00234F36 /* CFInternal.h */ = {isa = PBXFileReference; fileEncoding = 4; lastKnownFileType = sourcecode.c.h; path = CFInternal.h; sourceTree = "<group>"; };
		5B5D888C1BBC964D00234F36 /* CFDictionary.h */ = {isa = PBXFileReference; fileEncoding = 4; lastKnownFileType = sourcecode.c.h; path = CFDictionary.h; sourceTree = "<group>"; };
		5B5D888D1BBC964D00234F36 /* CFDictionary.c */ = {isa = PBXFileReference; fileEncoding = 4; lastKnownFileType = sourcecode.c.c; path = CFDictionary.c; sourceTree = "<group>"; };
		5B5D88901BBC969400234F36 /* CFCharacterSet.h */ = {isa = PBXFileReference; fileEncoding = 4; lastKnownFileType = sourcecode.c.h; path = CFCharacterSet.h; sourceTree = "<group>"; };
		5B5D88911BBC969400234F36 /* CFCharacterSetPriv.h */ = {isa = PBXFileReference; fileEncoding = 4; lastKnownFileType = sourcecode.c.h; path = CFCharacterSetPriv.h; sourceTree = "<group>"; };
		5B5D88921BBC969400234F36 /* CFCharacterSet.c */ = {isa = PBXFileReference; fileEncoding = 4; lastKnownFileType = sourcecode.c.c; path = CFCharacterSet.c; sourceTree = "<group>"; };
		5B5D88971BBC96C300234F36 /* CFURL.h */ = {isa = PBXFileReference; fileEncoding = 4; lastKnownFileType = sourcecode.c.h; path = CFURL.h; sourceTree = "<group>"; };
		5B5D88981BBC96C300234F36 /* CFURL.c */ = {isa = PBXFileReference; fileEncoding = 4; lastKnownFileType = sourcecode.c.c; path = CFURL.c; sourceTree = "<group>"; };
		5B5D88991BBC96C300234F36 /* CFURL.inc.h */ = {isa = PBXFileReference; fileEncoding = 4; lastKnownFileType = sourcecode.c.h; path = CFURL.inc.h; sourceTree = "<group>"; };
		5B5D889D1BBC96D400234F36 /* CFURLAccess.h */ = {isa = PBXFileReference; fileEncoding = 4; lastKnownFileType = sourcecode.c.h; path = CFURLAccess.h; sourceTree = "<group>"; };
		5B5D889E1BBC96D400234F36 /* CFURLAccess.c */ = {isa = PBXFileReference; fileEncoding = 4; lastKnownFileType = sourcecode.c.c; path = CFURLAccess.c; sourceTree = "<group>"; };
		5B5D889F1BBC96D400234F36 /* CFURLPriv.h */ = {isa = PBXFileReference; fileEncoding = 4; lastKnownFileType = sourcecode.c.h; path = CFURLPriv.h; sourceTree = "<group>"; };
		5B5D88A41BBC970D00234F36 /* CFError.c */ = {isa = PBXFileReference; fileEncoding = 4; lastKnownFileType = sourcecode.c.c; path = CFError.c; sourceTree = "<group>"; };
		5B5D88A51BBC970D00234F36 /* CFError.h */ = {isa = PBXFileReference; fileEncoding = 4; lastKnownFileType = sourcecode.c.h; path = CFError.h; sourceTree = "<group>"; };
		5B5D88A61BBC970D00234F36 /* CFError_Private.h */ = {isa = PBXFileReference; fileEncoding = 4; lastKnownFileType = sourcecode.c.h; path = CFError_Private.h; sourceTree = "<group>"; };
		5B5D88AB1BBC974700234F36 /* CFLocale.h */ = {isa = PBXFileReference; fileEncoding = 4; lastKnownFileType = sourcecode.c.h; path = CFLocale.h; sourceTree = "<group>"; };
		5B5D88AC1BBC974700234F36 /* CFLocale.c */ = {isa = PBXFileReference; fileEncoding = 4; lastKnownFileType = sourcecode.c.c; path = CFLocale.c; sourceTree = "<group>"; };
		5B5D88AD1BBC974700234F36 /* CFLocaleIdentifier.c */ = {isa = PBXFileReference; fileEncoding = 4; lastKnownFileType = sourcecode.c.c; path = CFLocaleIdentifier.c; sourceTree = "<group>"; };
		5B5D88AE1BBC974700234F36 /* CFLocaleInternal.h */ = {isa = PBXFileReference; fileEncoding = 4; lastKnownFileType = sourcecode.c.h; path = CFLocaleInternal.h; sourceTree = "<group>"; };
		5B5D88B51BBC978900234F36 /* CoreFoundation_Prefix.h */ = {isa = PBXFileReference; fileEncoding = 4; lastKnownFileType = sourcecode.c.h; path = CoreFoundation_Prefix.h; sourceTree = "<group>"; };
		5B5D88B81BBC97D100234F36 /* CFDate.h */ = {isa = PBXFileReference; fileEncoding = 4; lastKnownFileType = sourcecode.c.h; path = CFDate.h; sourceTree = "<group>"; };
		5B5D88B91BBC97D100234F36 /* CFDate.c */ = {isa = PBXFileReference; fileEncoding = 4; lastKnownFileType = sourcecode.c.c; path = CFDate.c; sourceTree = "<group>"; };
		5B5D88BC1BBC97E400234F36 /* CFLogUtilities.h */ = {isa = PBXFileReference; fileEncoding = 4; lastKnownFileType = sourcecode.c.h; path = CFLogUtilities.h; sourceTree = "<group>"; };
		5B5D88BE1BBC980100234F36 /* CFTimeZone.h */ = {isa = PBXFileReference; fileEncoding = 4; lastKnownFileType = sourcecode.c.h; path = CFTimeZone.h; sourceTree = "<group>"; };
		5B5D88BF1BBC980100234F36 /* CFTimeZone.c */ = {isa = PBXFileReference; fileEncoding = 4; lastKnownFileType = sourcecode.c.c; path = CFTimeZone.c; sourceTree = "<group>"; };
		5B5D88C21BBC981C00234F36 /* CFRuntime.h */ = {isa = PBXFileReference; fileEncoding = 4; lastKnownFileType = sourcecode.c.h; path = CFRuntime.h; sourceTree = "<group>"; };
		5B5D88C31BBC981C00234F36 /* CFRuntime.c */ = {isa = PBXFileReference; fileEncoding = 4; lastKnownFileType = sourcecode.c.c; path = CFRuntime.c; sourceTree = "<group>"; };
		5B5D88C61BBC983600234F36 /* ForFoundationOnly.h */ = {isa = PBXFileReference; fileEncoding = 4; lastKnownFileType = sourcecode.c.h; path = ForFoundationOnly.h; sourceTree = "<group>"; };
		5B5D88C81BBC984900234F36 /* CFSet.h */ = {isa = PBXFileReference; fileEncoding = 4; lastKnownFileType = sourcecode.c.h; path = CFSet.h; sourceTree = "<group>"; };
		5B5D88C91BBC984900234F36 /* CFSet.c */ = {isa = PBXFileReference; fileEncoding = 4; lastKnownFileType = sourcecode.c.c; path = CFSet.c; sourceTree = "<group>"; };
		5B5D88CC1BBC986300234F36 /* CFPriv.h */ = {isa = PBXFileReference; fileEncoding = 4; lastKnownFileType = sourcecode.c.h; path = CFPriv.h; sourceTree = "<group>"; };
		5B5D88CF1BBC9AAC00234F36 /* CFMachPort.h */ = {isa = PBXFileReference; fileEncoding = 4; lastKnownFileType = sourcecode.c.h; path = CFMachPort.h; sourceTree = "<group>"; };
		5B5D88D01BBC9AAC00234F36 /* CFMachPort.c */ = {isa = PBXFileReference; fileEncoding = 4; lastKnownFileType = sourcecode.c.c; path = CFMachPort.c; sourceTree = "<group>"; };
		5B5D88D31BBC9AC500234F36 /* CFNumber.h */ = {isa = PBXFileReference; fileEncoding = 4; lastKnownFileType = sourcecode.c.h; path = CFNumber.h; sourceTree = "<group>"; };
		5B5D88D41BBC9AC500234F36 /* CFNumber.c */ = {isa = PBXFileReference; fileEncoding = 4; lastKnownFileType = sourcecode.c.c; path = CFNumber.c; sourceTree = "<group>"; };
		5B5D88D71BBC9AD800234F36 /* CFRunLoop.h */ = {isa = PBXFileReference; fileEncoding = 4; lastKnownFileType = sourcecode.c.h; path = CFRunLoop.h; sourceTree = "<group>"; };
		5B5D88D81BBC9AD800234F36 /* CFRunLoop.c */ = {isa = PBXFileReference; fileEncoding = 4; lastKnownFileType = sourcecode.c.c; path = CFRunLoop.c; sourceTree = "<group>"; };
		5B5D88DB1BBC9AEC00234F36 /* CFMessagePort.h */ = {isa = PBXFileReference; fileEncoding = 4; lastKnownFileType = sourcecode.c.h; path = CFMessagePort.h; sourceTree = "<group>"; };
		5B5D88DC1BBC9AEC00234F36 /* CFMessagePort.c */ = {isa = PBXFileReference; fileEncoding = 4; lastKnownFileType = sourcecode.c.c; path = CFMessagePort.c; sourceTree = "<group>"; };
		5B5D88DF1BBC9B0300234F36 /* CFSocket.h */ = {isa = PBXFileReference; fileEncoding = 4; lastKnownFileType = sourcecode.c.h; path = CFSocket.h; sourceTree = "<group>"; };
		5B5D88E01BBC9B0300234F36 /* CFSocket.c */ = {isa = PBXFileReference; fileEncoding = 4; lastKnownFileType = sourcecode.c.c; path = CFSocket.c; sourceTree = "<group>"; };
		5B5D88E51BBC9B5C00234F36 /* CFBundle.h */ = {isa = PBXFileReference; fileEncoding = 4; lastKnownFileType = sourcecode.c.h; path = CFBundle.h; sourceTree = "<group>"; };
		5B5D88E61BBC9B5C00234F36 /* CFBundlePriv.h */ = {isa = PBXFileReference; fileEncoding = 4; lastKnownFileType = sourcecode.c.h; path = CFBundlePriv.h; sourceTree = "<group>"; };
		5B5D88E71BBC9B5C00234F36 /* CFBundle_BinaryTypes.h */ = {isa = PBXFileReference; fileEncoding = 4; lastKnownFileType = sourcecode.c.h; path = CFBundle_BinaryTypes.h; sourceTree = "<group>"; };
		5B5D88E81BBC9B5C00234F36 /* CFBundle_Internal.h */ = {isa = PBXFileReference; fileEncoding = 4; lastKnownFileType = sourcecode.c.h; path = CFBundle_Internal.h; sourceTree = "<group>"; };
		5B5D88E91BBC9B5C00234F36 /* CFBundle.c */ = {isa = PBXFileReference; fileEncoding = 4; lastKnownFileType = sourcecode.c.c; path = CFBundle.c; sourceTree = "<group>"; };
		5B5D88EA1BBC9B5C00234F36 /* CFBundle_Resources.c */ = {isa = PBXFileReference; fileEncoding = 4; lastKnownFileType = sourcecode.c.c; path = CFBundle_Resources.c; sourceTree = "<group>"; };
		5B5D88EB1BBC9B5C00234F36 /* CFBundle_InfoPlist.c */ = {isa = PBXFileReference; fileEncoding = 4; lastKnownFileType = sourcecode.c.c; path = CFBundle_InfoPlist.c; sourceTree = "<group>"; };
		5B5D88EC1BBC9B5C00234F36 /* CFBundle_Strings.c */ = {isa = PBXFileReference; fileEncoding = 4; lastKnownFileType = sourcecode.c.c; path = CFBundle_Strings.c; sourceTree = "<group>"; };
		5B5D88ED1BBC9B5C00234F36 /* CFBundle_Grok.c */ = {isa = PBXFileReference; fileEncoding = 4; lastKnownFileType = sourcecode.c.c; path = CFBundle_Grok.c; sourceTree = "<group>"; };
		5B5D88EE1BBC9B5C00234F36 /* CFBundle_Binary.c */ = {isa = PBXFileReference; fileEncoding = 4; lastKnownFileType = sourcecode.c.c; path = CFBundle_Binary.c; sourceTree = "<group>"; };
		5B5D88FA1BBC9B9500234F36 /* CFPropertyList.h */ = {isa = PBXFileReference; fileEncoding = 4; lastKnownFileType = sourcecode.c.h; path = CFPropertyList.h; sourceTree = "<group>"; };
		5B5D88FB1BBC9B9500234F36 /* CFPropertyList.c */ = {isa = PBXFileReference; fileEncoding = 4; lastKnownFileType = sourcecode.c.c; path = CFPropertyList.c; sourceTree = "<group>"; };
		5B5D88FF1BBC9BC300234F36 /* CFStream.h */ = {isa = PBXFileReference; fileEncoding = 4; lastKnownFileType = sourcecode.c.h; path = CFStream.h; sourceTree = "<group>"; };
		5B5D89001BBC9BC300234F36 /* CFStreamPriv.h */ = {isa = PBXFileReference; fileEncoding = 4; lastKnownFileType = sourcecode.c.h; path = CFStreamPriv.h; sourceTree = "<group>"; };
		5B5D89011BBC9BC300234F36 /* CFStreamInternal.h */ = {isa = PBXFileReference; fileEncoding = 4; lastKnownFileType = sourcecode.c.h; path = CFStreamInternal.h; sourceTree = "<group>"; };
		5B5D89021BBC9BC300234F36 /* CFStreamAbstract.h */ = {isa = PBXFileReference; fileEncoding = 4; lastKnownFileType = sourcecode.c.h; path = CFStreamAbstract.h; sourceTree = "<group>"; };
		5B5D89031BBC9BC300234F36 /* CFStream.c */ = {isa = PBXFileReference; fileEncoding = 4; lastKnownFileType = sourcecode.c.c; path = CFStream.c; sourceTree = "<group>"; };
		5B5D89091BBC9BEF00234F36 /* CFDateFormatter.h */ = {isa = PBXFileReference; fileEncoding = 4; lastKnownFileType = sourcecode.c.h; path = CFDateFormatter.h; sourceTree = "<group>"; };
		5B5D890B1BBC9BEF00234F36 /* CFDateFormatter.c */ = {isa = PBXFileReference; fileEncoding = 4; lastKnownFileType = sourcecode.c.c; path = CFDateFormatter.c; sourceTree = "<group>"; };
		5B5D890F1BBC9C1B00234F36 /* CFStringEncodingExt.h */ = {isa = PBXFileReference; fileEncoding = 4; lastKnownFileType = sourcecode.c.h; path = CFStringEncodingExt.h; sourceTree = "<group>"; };
		5B5D89111BBC9C3400234F36 /* CFNumberFormatter.h */ = {isa = PBXFileReference; fileEncoding = 4; lastKnownFileType = sourcecode.c.h; path = CFNumberFormatter.h; sourceTree = "<group>"; };
		5B5D89121BBC9C3400234F36 /* CFNumberFormatter.c */ = {isa = PBXFileReference; fileEncoding = 4; lastKnownFileType = sourcecode.c.c; path = CFNumberFormatter.c; sourceTree = "<group>"; };
		5B5D89151BBC9C5500234F36 /* CFBag.h */ = {isa = PBXFileReference; fileEncoding = 4; lastKnownFileType = sourcecode.c.h; path = CFBag.h; sourceTree = "<group>"; };
		5B5D89161BBC9C5500234F36 /* CFBag.c */ = {isa = PBXFileReference; fileEncoding = 4; lastKnownFileType = sourcecode.c.c; path = CFBag.c; sourceTree = "<group>"; };
		5B5D89191BBDA4EE00234F36 /* CFByteOrder.h */ = {isa = PBXFileReference; fileEncoding = 4; lastKnownFileType = sourcecode.c.h; path = CFByteOrder.h; sourceTree = "<group>"; };
		5B5D891B1BBDA50800234F36 /* CFCalendar.h */ = {isa = PBXFileReference; fileEncoding = 4; lastKnownFileType = sourcecode.c.h; path = CFCalendar.h; sourceTree = "<group>"; };
		5B5D891D1BBDA65F00234F36 /* CFBigNumber.h */ = {isa = PBXFileReference; fileEncoding = 4; lastKnownFileType = sourcecode.c.h; path = CFBigNumber.h; sourceTree = "<group>"; };
		5B5D891E1BBDA65F00234F36 /* CFBigNumber.c */ = {isa = PBXFileReference; fileEncoding = 4; lastKnownFileType = sourcecode.c.c; path = CFBigNumber.c; sourceTree = "<group>"; };
		5B5D89221BBDA6C000234F36 /* CFStringEncodingConverterExt.h */ = {isa = PBXFileReference; fileEncoding = 4; lastKnownFileType = sourcecode.c.h; path = CFStringEncodingConverterExt.h; sourceTree = "<group>"; };
		5B5D89241BBDA6DD00234F36 /* CFStringEncodingConverter.h */ = {isa = PBXFileReference; fileEncoding = 4; lastKnownFileType = sourcecode.c.h; path = CFStringEncodingConverter.h; sourceTree = "<group>"; };
		5B5D89251BBDA6DD00234F36 /* CFStringEncodingConverterPriv.h */ = {isa = PBXFileReference; fileEncoding = 4; lastKnownFileType = sourcecode.c.h; path = CFStringEncodingConverterPriv.h; sourceTree = "<group>"; };
		5B5D89261BBDA6DD00234F36 /* CFStringEncodingConverter.c */ = {isa = PBXFileReference; fileEncoding = 4; lastKnownFileType = sourcecode.c.c; path = CFStringEncodingConverter.c; sourceTree = "<group>"; };
		5B5D892A1BBDA71100234F36 /* CFUniChar.h */ = {isa = PBXFileReference; fileEncoding = 4; lastKnownFileType = sourcecode.c.h; path = CFUniChar.h; sourceTree = "<group>"; };
		5B5D892B1BBDA71100234F36 /* CFUniCharPriv.h */ = {isa = PBXFileReference; fileEncoding = 4; lastKnownFileType = sourcecode.c.h; path = CFUniCharPriv.h; sourceTree = "<group>"; };
		5B5D892C1BBDA71100234F36 /* CFUniChar.c */ = {isa = PBXFileReference; fileEncoding = 4; lastKnownFileType = sourcecode.c.c; path = CFUniChar.c; sourceTree = "<group>"; };
		5B5D89301BBDA73600234F36 /* CFStringEncodingDatabase.h */ = {isa = PBXFileReference; fileEncoding = 4; lastKnownFileType = sourcecode.c.h; path = CFStringEncodingDatabase.h; sourceTree = "<group>"; };
		5B5D89321BBDA74B00234F36 /* CFICUConverters.h */ = {isa = PBXFileReference; fileEncoding = 4; lastKnownFileType = sourcecode.c.h; path = CFICUConverters.h; sourceTree = "<group>"; };
		5B5D89341BBDA76300234F36 /* CFBurstTrie.h */ = {isa = PBXFileReference; fileEncoding = 4; lastKnownFileType = sourcecode.c.h; path = CFBurstTrie.h; sourceTree = "<group>"; };
		5B5D89351BBDA76300234F36 /* CFBurstTrie.c */ = {isa = PBXFileReference; fileEncoding = 4; lastKnownFileType = sourcecode.c.c; path = CFBurstTrie.c; sourceTree = "<group>"; };
		5B5D89391BBDA7AB00234F36 /* CFUserNotification.h */ = {isa = PBXFileReference; fileEncoding = 4; lastKnownFileType = sourcecode.c.h; path = CFUserNotification.h; sourceTree = "<group>"; };
		5B5D893A1BBDA7AB00234F36 /* CFUserNotification.c */ = {isa = PBXFileReference; fileEncoding = 4; lastKnownFileType = sourcecode.c.c; path = CFUserNotification.c; sourceTree = "<group>"; };
		5B5D893D1BBDA9A400234F36 /* CFUnicodeDecomposition.h */ = {isa = PBXFileReference; fileEncoding = 4; lastKnownFileType = sourcecode.c.h; path = CFUnicodeDecomposition.h; sourceTree = "<group>"; };
		5B5D893E1BBDA9A400234F36 /* CFUnicodeDecomposition.c */ = {isa = PBXFileReference; fileEncoding = 4; lastKnownFileType = sourcecode.c.c; path = CFUnicodeDecomposition.c; sourceTree = "<group>"; };
		5B5D893F1BBDA9A400234F36 /* CFUnicodePrecomposition.h */ = {isa = PBXFileReference; fileEncoding = 4; lastKnownFileType = sourcecode.c.h; path = CFUnicodePrecomposition.h; sourceTree = "<group>"; };
		5B5D89401BBDA9A400234F36 /* CFUnicodePrecomposition.c */ = {isa = PBXFileReference; fileEncoding = 4; lastKnownFileType = sourcecode.c.c; path = CFUnicodePrecomposition.c; sourceTree = "<group>"; };
		5B5D89451BBDA9EE00234F36 /* CFPlugIn.h */ = {isa = PBXFileReference; fileEncoding = 4; lastKnownFileType = sourcecode.c.h; path = CFPlugIn.h; sourceTree = "<group>"; };
		5B5D89461BBDA9EE00234F36 /* CFPlugInCOM.h */ = {isa = PBXFileReference; fileEncoding = 4; lastKnownFileType = sourcecode.c.h; path = CFPlugInCOM.h; sourceTree = "<group>"; };
		5B5D89471BBDA9EE00234F36 /* CFPlugIn_Factory.h */ = {isa = PBXFileReference; fileEncoding = 4; lastKnownFileType = sourcecode.c.h; path = CFPlugIn_Factory.h; sourceTree = "<group>"; };
		5B5D89481BBDA9EE00234F36 /* CFPlugIn.c */ = {isa = PBXFileReference; fileEncoding = 4; lastKnownFileType = sourcecode.c.c; path = CFPlugIn.c; sourceTree = "<group>"; };
		5B5D89491BBDA9EE00234F36 /* CFPlugIn_PlugIn.c */ = {isa = PBXFileReference; fileEncoding = 4; lastKnownFileType = sourcecode.c.c; path = CFPlugIn_PlugIn.c; sourceTree = "<group>"; };
		5B5D894A1BBDA9EE00234F36 /* CFPlugIn_Factory.c */ = {isa = PBXFileReference; fileEncoding = 4; lastKnownFileType = sourcecode.c.c; path = CFPlugIn_Factory.c; sourceTree = "<group>"; };
		5B5D894B1BBDA9EE00234F36 /* CFPlugIn_Instance.c */ = {isa = PBXFileReference; fileEncoding = 4; lastKnownFileType = sourcecode.c.c; path = CFPlugIn_Instance.c; sourceTree = "<group>"; };
		5B5D89531BBDAA0100234F36 /* CFUUID.h */ = {isa = PBXFileReference; fileEncoding = 4; lastKnownFileType = sourcecode.c.h; path = CFUUID.h; sourceTree = "<group>"; };
		5B5D89541BBDAA0100234F36 /* CFUUID.c */ = {isa = PBXFileReference; fileEncoding = 4; lastKnownFileType = sourcecode.c.c; path = CFUUID.c; sourceTree = "<group>"; };
		5B5D89571BBDAAC600234F36 /* CFBasicHash.h */ = {isa = PBXFileReference; fileEncoding = 4; lastKnownFileType = sourcecode.c.h; path = CFBasicHash.h; sourceTree = "<group>"; };
		5B5D89581BBDAAC600234F36 /* CFBasicHash.c */ = {isa = PBXFileReference; fileEncoding = 4; lastKnownFileType = sourcecode.c.c; path = CFBasicHash.c; sourceTree = "<group>"; };
		5B5D895B1BBDAB7E00234F36 /* CoreFoundation.h */ = {isa = PBXFileReference; fileEncoding = 4; lastKnownFileType = sourcecode.c.h; path = CoreFoundation.h; sourceTree = "<group>"; };
		5B5D895D1BBDABBF00234F36 /* CFBase.c */ = {isa = PBXFileReference; fileEncoding = 4; lastKnownFileType = sourcecode.c.c; path = CFBase.c; sourceTree = "<group>"; };
		5B5D895F1BBDABF400234F36 /* CFUtilities.h */ = {isa = PBXFileReference; fileEncoding = 4; lastKnownFileType = sourcecode.c.h; path = CFUtilities.h; sourceTree = "<group>"; };
		5B5D89601BBDABF400234F36 /* CFUtilities.c */ = {isa = PBXFileReference; fileEncoding = 4; lastKnownFileType = sourcecode.c.c; path = CFUtilities.c; sourceTree = "<group>"; };
		5B5D89631BBDAC3E00234F36 /* CFBinaryHeap.h */ = {isa = PBXFileReference; fileEncoding = 4; lastKnownFileType = sourcecode.c.h; path = CFBinaryHeap.h; sourceTree = "<group>"; };
		5B5D89641BBDAC3E00234F36 /* CFBinaryHeap.c */ = {isa = PBXFileReference; fileEncoding = 4; lastKnownFileType = sourcecode.c.c; path = CFBinaryHeap.c; sourceTree = "<group>"; };
		5B5D89671BBDACB800234F36 /* CFBitVector.h */ = {isa = PBXFileReference; fileEncoding = 4; lastKnownFileType = sourcecode.c.h; path = CFBitVector.h; sourceTree = "<group>"; };
		5B5D89681BBDACB800234F36 /* CFBitVector.c */ = {isa = PBXFileReference; fileEncoding = 4; lastKnownFileType = sourcecode.c.c; path = CFBitVector.c; sourceTree = "<group>"; };
		5B5D896B1BBDACE400234F36 /* CFBundle_Locale.c */ = {isa = PBXFileReference; fileEncoding = 4; lastKnownFileType = sourcecode.c.c; path = CFBundle_Locale.c; sourceTree = "<group>"; };
		5B5D896D1BBDAD2000234F36 /* CFCalendar.c */ = {isa = PBXFileReference; fileEncoding = 4; lastKnownFileType = sourcecode.c.c; path = CFCalendar.c; sourceTree = "<group>"; };
		5B5D896F1BBDAD4F00234F36 /* CFStorage.h */ = {isa = PBXFileReference; fileEncoding = 4; lastKnownFileType = sourcecode.c.h; path = CFStorage.h; sourceTree = "<group>"; };
		5B5D89701BBDAD4F00234F36 /* CFStorage.c */ = {isa = PBXFileReference; fileEncoding = 4; lastKnownFileType = sourcecode.c.c; path = CFStorage.c; sourceTree = "<group>"; };
		5B5D89731BBDAD9900234F36 /* CFSystemDirectories.c */ = {isa = PBXFileReference; fileEncoding = 4; lastKnownFileType = sourcecode.c.c; path = CFSystemDirectories.c; sourceTree = "<group>"; };
		5B5D89751BBDADD300234F36 /* libicucore.dylib */ = {isa = PBXFileReference; lastKnownFileType = "compiled.mach-o.dylib"; name = libicucore.dylib; path = usr/lib/libicucore.dylib; sourceTree = SDKROOT; };
		5B5D89771BBDADDB00234F36 /* libz.dylib */ = {isa = PBXFileReference; lastKnownFileType = "compiled.mach-o.dylib"; name = libz.dylib; path = usr/lib/libz.dylib; sourceTree = SDKROOT; };
		5B5D89791BBDADDF00234F36 /* libobjc.dylib */ = {isa = PBXFileReference; lastKnownFileType = "compiled.mach-o.dylib"; name = libobjc.dylib; path = usr/lib/libobjc.dylib; sourceTree = SDKROOT; };
		5B5D897B1BBDAE0800234F36 /* CFPlatform.c */ = {isa = PBXFileReference; fileEncoding = 4; lastKnownFileType = sourcecode.c.c; path = CFPlatform.c; sourceTree = "<group>"; };
		5B5D897D1BBDAEE600234F36 /* CFSortFunctions.c */ = {isa = PBXFileReference; fileEncoding = 4; lastKnownFileType = sourcecode.c.c; path = CFSortFunctions.c; sourceTree = "<group>"; };
		5B5D897F1BBDAF0300234F36 /* CFTree.h */ = {isa = PBXFileReference; fileEncoding = 4; lastKnownFileType = sourcecode.c.h; path = CFTree.h; sourceTree = "<group>"; };
		5B5D89801BBDAF0300234F36 /* CFTree.c */ = {isa = PBXFileReference; fileEncoding = 4; lastKnownFileType = sourcecode.c.c; path = CFTree.c; sourceTree = "<group>"; };
		5B5D89831BBDB13800234F36 /* CFConcreteStreams.c */ = {isa = PBXFileReference; fileEncoding = 4; lastKnownFileType = sourcecode.c.c; path = CFConcreteStreams.c; sourceTree = "<group>"; };
		5B5D89851BBDB18D00234F36 /* CFFileUtilities.c */ = {isa = PBXFileReference; fileEncoding = 4; lastKnownFileType = sourcecode.c.c; path = CFFileUtilities.c; sourceTree = "<group>"; };
		5B5D89871BBDB1B400234F36 /* CFSocketStream.c */ = {isa = PBXFileReference; fileEncoding = 4; lastKnownFileType = sourcecode.c.c; path = CFSocketStream.c; sourceTree = "<group>"; };
		5B5D89891BBDB1EF00234F36 /* CFBinaryPList.c */ = {isa = PBXFileReference; fileEncoding = 4; lastKnownFileType = sourcecode.c.c; path = CFBinaryPList.c; sourceTree = "<group>"; tabWidth = 8; };
		5B5D898B1BBDBF6500234F36 /* CFPreferences.c */ = {isa = PBXFileReference; fileEncoding = 4; lastKnownFileType = sourcecode.c.c; path = CFPreferences.c; sourceTree = "<group>"; };
		5B5D898D1BBDBF8C00234F36 /* CFBuiltinConverters.c */ = {isa = PBXFileReference; fileEncoding = 4; lastKnownFileType = sourcecode.c.c; path = CFBuiltinConverters.c; sourceTree = "<group>"; };
		5B5D898F1BBDBFB100234F36 /* CFOldStylePList.c */ = {isa = PBXFileReference; fileEncoding = 4; lastKnownFileType = sourcecode.c.c; path = CFOldStylePList.c; sourceTree = "<group>"; };
		5B5D89911BBDBFC500234F36 /* CFXMLParser.h */ = {isa = PBXFileReference; fileEncoding = 4; lastKnownFileType = sourcecode.c.h; path = CFXMLParser.h; sourceTree = "<group>"; };
		5B5D89931BBDBFCE00234F36 /* CFXMLParser.c */ = {isa = PBXFileReference; fileEncoding = 4; lastKnownFileType = sourcecode.c.c; path = CFXMLParser.c; sourceTree = "<group>"; };
		5B5D89951BBDBFDA00234F36 /* CFXMLInputStream.h */ = {isa = PBXFileReference; fileEncoding = 4; lastKnownFileType = sourcecode.c.h; path = CFXMLInputStream.h; sourceTree = "<group>"; };
		5B5D89961BBDBFDA00234F36 /* CFXMLInputStream.c */ = {isa = PBXFileReference; fileEncoding = 4; lastKnownFileType = sourcecode.c.c; path = CFXMLInputStream.c; sourceTree = "<group>"; };
		5B5D89991BBDBFEA00234F36 /* CFXMLNode.h */ = {isa = PBXFileReference; fileEncoding = 4; lastKnownFileType = sourcecode.c.h; path = CFXMLNode.h; sourceTree = "<group>"; };
		5B5D899A1BBDBFEA00234F36 /* CFXMLNode.c */ = {isa = PBXFileReference; fileEncoding = 4; lastKnownFileType = sourcecode.c.c; path = CFXMLNode.c; sourceTree = "<group>"; };
		5B5D899B1BBDBFEA00234F36 /* CFXMLTree.c */ = {isa = PBXFileReference; fileEncoding = 4; lastKnownFileType = sourcecode.c.c; path = CFXMLTree.c; sourceTree = "<group>"; };
		5B5D899F1BBDC01E00234F36 /* CFICUConverters.c */ = {isa = PBXFileReference; fileEncoding = 4; lastKnownFileType = sourcecode.c.c; path = CFICUConverters.c; sourceTree = "<group>"; };
		5B5D89A31BBDC04100234F36 /* CFPlatformConverters.c */ = {isa = PBXFileReference; fileEncoding = 4; lastKnownFileType = sourcecode.c.c; path = CFPlatformConverters.c; sourceTree = "<group>"; };
		5B5D89A51BBDC06800234F36 /* CFStringEncodingDatabase.c */ = {isa = PBXFileReference; fileEncoding = 4; lastKnownFileType = sourcecode.c.c; path = CFStringEncodingDatabase.c; sourceTree = "<group>"; };
		5B5D89A71BBDC09700234F36 /* CFStringScanner.c */ = {isa = PBXFileReference; fileEncoding = 4; lastKnownFileType = sourcecode.c.c; path = CFStringScanner.c; sourceTree = "<group>"; };
		5B5D89A91BBDC11100234F36 /* CFLocaleKeys.c */ = {isa = PBXFileReference; fileEncoding = 4; lastKnownFileType = sourcecode.c.c; path = CFLocaleKeys.c; sourceTree = "<group>"; };
		5B7C8A6E1BEA7F8F00C5B690 /* libCoreFoundation.a */ = {isa = PBXFileReference; explicitFileType = archive.ar; includeInIndex = 0; path = libCoreFoundation.a; sourceTree = BUILT_PRODUCTS_DIR; };
		5BC1D8BC1BF3ADFE009D3973 /* TestNSCharacterSet.swift */ = {isa = PBXFileReference; fileEncoding = 4; lastKnownFileType = sourcecode.swift; path = TestNSCharacterSet.swift; sourceTree = "<group>"; };
		5BC2C00D1C07832E00CC214E /* CFStringTransform.c */ = {isa = PBXFileReference; fileEncoding = 4; lastKnownFileType = sourcecode.c.c; path = CFStringTransform.c; sourceTree = "<group>"; };
		5BDC3F191BCC440100ED97BB /* CFICULogging.h */ = {isa = PBXFileReference; fileEncoding = 4; lastKnownFileType = sourcecode.c.h; path = CFICULogging.h; sourceTree = "<group>"; };
		5BDC3F1C1BCC447900ED97BB /* CFStringLocalizedFormattingInternal.h */ = {isa = PBXFileReference; fileEncoding = 4; lastKnownFileType = sourcecode.c.h; path = CFStringLocalizedFormattingInternal.h; sourceTree = "<group>"; };
		5BDC3F2E1BCC5DCB00ED97BB /* NSArray.swift */ = {isa = PBXFileReference; fileEncoding = 4; lastKnownFileType = sourcecode.swift; lineEnding = 0; path = NSArray.swift; sourceTree = "<group>"; xcLanguageSpecificationIdentifier = xcode.lang.swift; };
		5BDC3F2F1BCC5DCB00ED97BB /* NSBundle.swift */ = {isa = PBXFileReference; fileEncoding = 4; lastKnownFileType = sourcecode.swift; lineEnding = 0; path = NSBundle.swift; sourceTree = "<group>"; xcLanguageSpecificationIdentifier = xcode.lang.swift; };
		5BDC3F301BCC5DCB00ED97BB /* NSCalendar.swift */ = {isa = PBXFileReference; fileEncoding = 4; lastKnownFileType = sourcecode.swift; lineEnding = 0; path = NSCalendar.swift; sourceTree = "<group>"; xcLanguageSpecificationIdentifier = xcode.lang.swift; };
		5BDC3F311BCC5DCB00ED97BB /* NSCharacterSet.swift */ = {isa = PBXFileReference; fileEncoding = 4; lastKnownFileType = sourcecode.swift; lineEnding = 0; path = NSCharacterSet.swift; sourceTree = "<group>"; xcLanguageSpecificationIdentifier = xcode.lang.swift; };
		5BDC3F321BCC5DCB00ED97BB /* NSCoder.swift */ = {isa = PBXFileReference; fileEncoding = 4; lastKnownFileType = sourcecode.swift; path = NSCoder.swift; sourceTree = "<group>"; };
		5BDC3F331BCC5DCB00ED97BB /* NSData.swift */ = {isa = PBXFileReference; fileEncoding = 4; lastKnownFileType = sourcecode.swift; lineEnding = 0; path = NSData.swift; sourceTree = "<group>"; xcLanguageSpecificationIdentifier = xcode.lang.swift; };
		5BDC3F341BCC5DCB00ED97BB /* NSDate.swift */ = {isa = PBXFileReference; fileEncoding = 4; lastKnownFileType = sourcecode.swift; lineEnding = 0; path = NSDate.swift; sourceTree = "<group>"; xcLanguageSpecificationIdentifier = xcode.lang.swift; };
		5BDC3F351BCC5DCB00ED97BB /* NSDateFormatter.swift */ = {isa = PBXFileReference; fileEncoding = 4; lastKnownFileType = sourcecode.swift; lineEnding = 0; path = NSDateFormatter.swift; sourceTree = "<group>"; xcLanguageSpecificationIdentifier = xcode.lang.swift; };
		5BDC3F361BCC5DCB00ED97BB /* NSDictionary.swift */ = {isa = PBXFileReference; fileEncoding = 4; lastKnownFileType = sourcecode.swift; lineEnding = 0; path = NSDictionary.swift; sourceTree = "<group>"; xcLanguageSpecificationIdentifier = xcode.lang.swift; };
		5BDC3F371BCC5DCB00ED97BB /* NSEnumerator.swift */ = {isa = PBXFileReference; fileEncoding = 4; lastKnownFileType = sourcecode.swift; path = NSEnumerator.swift; sourceTree = "<group>"; };
		5BDC3F381BCC5DCB00ED97BB /* NSError.swift */ = {isa = PBXFileReference; fileEncoding = 4; lastKnownFileType = sourcecode.swift; lineEnding = 0; path = NSError.swift; sourceTree = "<group>"; xcLanguageSpecificationIdentifier = xcode.lang.swift; };
		5BDC3F391BCC5DCB00ED97BB /* NSFormatter.swift */ = {isa = PBXFileReference; fileEncoding = 4; lastKnownFileType = sourcecode.swift; path = NSFormatter.swift; sourceTree = "<group>"; };
		5BDC3F3A1BCC5DCB00ED97BB /* NSHost.swift */ = {isa = PBXFileReference; fileEncoding = 4; lastKnownFileType = sourcecode.swift; path = NSHost.swift; sourceTree = "<group>"; };
		5BDC3F3B1BCC5DCB00ED97BB /* NSLocale.swift */ = {isa = PBXFileReference; fileEncoding = 4; lastKnownFileType = sourcecode.swift; lineEnding = 0; path = NSLocale.swift; sourceTree = "<group>"; xcLanguageSpecificationIdentifier = xcode.lang.swift; };
		5BDC3F3C1BCC5DCB00ED97BB /* NSLock.swift */ = {isa = PBXFileReference; fileEncoding = 4; lastKnownFileType = sourcecode.swift; lineEnding = 0; path = NSLock.swift; sourceTree = "<group>"; xcLanguageSpecificationIdentifier = xcode.lang.swift; };
		5BDC3F3D1BCC5DCB00ED97BB /* NSNumber.swift */ = {isa = PBXFileReference; fileEncoding = 4; lastKnownFileType = sourcecode.swift; lineEnding = 0; path = NSNumber.swift; sourceTree = "<group>"; xcLanguageSpecificationIdentifier = xcode.lang.swift; };
		5BDC3F3E1BCC5DCB00ED97BB /* NSObjCRuntime.swift */ = {isa = PBXFileReference; fileEncoding = 4; lastKnownFileType = sourcecode.swift; lineEnding = 0; path = NSObjCRuntime.swift; sourceTree = "<group>"; xcLanguageSpecificationIdentifier = xcode.lang.swift; };
		5BDC3F3F1BCC5DCB00ED97BB /* NSObject.swift */ = {isa = PBXFileReference; fileEncoding = 4; lastKnownFileType = sourcecode.swift; lineEnding = 0; path = NSObject.swift; sourceTree = "<group>"; xcLanguageSpecificationIdentifier = xcode.lang.swift; };
		5BDC3F401BCC5DCB00ED97BB /* NSPathUtilities.swift */ = {isa = PBXFileReference; fileEncoding = 4; lastKnownFileType = sourcecode.swift; lineEnding = 0; path = NSPathUtilities.swift; sourceTree = "<group>"; xcLanguageSpecificationIdentifier = xcode.lang.swift; };
		5BDC3F411BCC5DCB00ED97BB /* NSProcessInfo.swift */ = {isa = PBXFileReference; fileEncoding = 4; lastKnownFileType = sourcecode.swift; lineEnding = 0; path = NSProcessInfo.swift; sourceTree = "<group>"; xcLanguageSpecificationIdentifier = xcode.lang.swift; };
		5BDC3F421BCC5DCB00ED97BB /* NSPropertyList.swift */ = {isa = PBXFileReference; fileEncoding = 4; lastKnownFileType = sourcecode.swift; lineEnding = 0; path = NSPropertyList.swift; sourceTree = "<group>"; xcLanguageSpecificationIdentifier = xcode.lang.swift; };
		5BDC3F431BCC5DCB00ED97BB /* NSRange.swift */ = {isa = PBXFileReference; fileEncoding = 4; lastKnownFileType = sourcecode.swift; path = NSRange.swift; sourceTree = "<group>"; };
		5BDC3F441BCC5DCB00ED97BB /* NSSet.swift */ = {isa = PBXFileReference; fileEncoding = 4; lastKnownFileType = sourcecode.swift; lineEnding = 0; path = NSSet.swift; sourceTree = "<group>"; xcLanguageSpecificationIdentifier = xcode.lang.swift; };
		5BDC3F451BCC5DCB00ED97BB /* NSString.swift */ = {isa = PBXFileReference; fileEncoding = 4; lastKnownFileType = sourcecode.swift; lineEnding = 0; path = NSString.swift; sourceTree = "<group>"; xcLanguageSpecificationIdentifier = xcode.lang.swift; };
		5BDC3F461BCC5DCB00ED97BB /* NSSwiftRuntime.swift */ = {isa = PBXFileReference; fileEncoding = 4; lastKnownFileType = sourcecode.swift; path = NSSwiftRuntime.swift; sourceTree = "<group>"; };
		5BDC3F471BCC5DCB00ED97BB /* NSThread.swift */ = {isa = PBXFileReference; fileEncoding = 4; lastKnownFileType = sourcecode.swift; path = NSThread.swift; sourceTree = "<group>"; };
		5BDC3F481BCC5DCB00ED97BB /* NSTimer.swift */ = {isa = PBXFileReference; fileEncoding = 4; lastKnownFileType = sourcecode.swift; path = NSTimer.swift; sourceTree = "<group>"; };
		5BDC3F491BCC5DCB00ED97BB /* NSTimeZone.swift */ = {isa = PBXFileReference; fileEncoding = 4; lastKnownFileType = sourcecode.swift; path = NSTimeZone.swift; sourceTree = "<group>"; };
		5BDC3F4A1BCC5DCB00ED97BB /* NSURL.swift */ = {isa = PBXFileReference; fileEncoding = 4; lastKnownFileType = sourcecode.swift; path = NSURL.swift; sourceTree = "<group>"; };
		5BDC3F4B1BCC5DCB00ED97BB /* NSUUID.swift */ = {isa = PBXFileReference; fileEncoding = 4; lastKnownFileType = sourcecode.swift; path = NSUUID.swift; sourceTree = "<group>"; };
		5BDC3F4C1BCC5DCB00ED97BB /* NSValue.swift */ = {isa = PBXFileReference; fileEncoding = 4; lastKnownFileType = sourcecode.swift; path = NSValue.swift; sourceTree = "<group>"; };
		5BDC3F721BCC60EF00ED97BB /* module.modulemap */ = {isa = PBXFileReference; lastKnownFileType = "sourcecode.module-map"; path = module.modulemap; sourceTree = "<group>"; };
		5BDC3FC91BCF176100ED97BB /* NSCFArray.swift */ = {isa = PBXFileReference; fileEncoding = 4; lastKnownFileType = sourcecode.swift; lineEnding = 0; path = NSCFArray.swift; sourceTree = "<group>"; xcLanguageSpecificationIdentifier = xcode.lang.swift; };
		5BDC3FCB1BCF177E00ED97BB /* NSCFString.swift */ = {isa = PBXFileReference; fileEncoding = 4; lastKnownFileType = sourcecode.swift; lineEnding = 0; path = NSCFString.swift; sourceTree = "<group>"; xcLanguageSpecificationIdentifier = xcode.lang.swift; };
		5BDC3FCD1BCF17D300ED97BB /* NSCFDictionary.swift */ = {isa = PBXFileReference; fileEncoding = 4; lastKnownFileType = sourcecode.swift; lineEnding = 0; path = NSCFDictionary.swift; sourceTree = "<group>"; xcLanguageSpecificationIdentifier = xcode.lang.swift; };
		5BDC3FCF1BCF17E600ED97BB /* NSCFSet.swift */ = {isa = PBXFileReference; fileEncoding = 4; lastKnownFileType = sourcecode.swift; path = NSCFSet.swift; sourceTree = "<group>"; };
		5BDC405C1BD6D83B00ED97BB /* TestFoundation.app */ = {isa = PBXFileReference; explicitFileType = wrapper.cfbundle; includeInIndex = 0; path = TestFoundation.app; sourceTree = BUILT_PRODUCTS_DIR; };
		5BF7AEC21BCD568D008F214A /* ForSwiftFoundationOnly.h */ = {isa = PBXFileReference; lastKnownFileType = sourcecode.c.h; path = ForSwiftFoundationOnly.h; sourceTree = "<group>"; };
		5E5835F31C20C9B500C81317 /* TestNSThread.swift */ = {isa = PBXFileReference; fileEncoding = 4; lastKnownFileType = sourcecode.swift; path = TestNSThread.swift; sourceTree = "<group>"; };
		5EB6A15C1C188FC40037DCB8 /* TestNSJSONSerialization.swift */ = {isa = PBXFileReference; fileEncoding = 4; lastKnownFileType = sourcecode.swift; path = TestNSJSONSerialization.swift; sourceTree = "<group>"; };
		612952F81C1B235900BE0FD9 /* TestNSNull.swift */ = {isa = PBXFileReference; fileEncoding = 4; lastKnownFileType = sourcecode.swift; path = TestNSNull.swift; sourceTree = "<group>"; };
		61A395F91C2484490029B337 /* TestNSLocale.swift */ = {isa = PBXFileReference; fileEncoding = 4; lastKnownFileType = sourcecode.swift; path = TestNSLocale.swift; sourceTree = "<group>"; };
		61D6C9EE1C1DFE9500DEF583 /* TestNSTimer.swift */ = {isa = PBXFileReference; fileEncoding = 4; lastKnownFileType = sourcecode.swift; path = TestNSTimer.swift; sourceTree = "<group>"; };
		61E0117B1C1B554D000037DD /* TestNSRunLoop.swift */ = {isa = PBXFileReference; fileEncoding = 4; lastKnownFileType = sourcecode.swift; path = TestNSRunLoop.swift; sourceTree = "<group>"; };
		61F8AE7C1C180FC600FB62F0 /* TestNSNotificationCenter.swift */ = {isa = PBXFileReference; fileEncoding = 4; lastKnownFileType = sourcecode.swift; path = TestNSNotificationCenter.swift; sourceTree = "<group>"; };
		6E203B8C1C1303BB003B2576 /* TestNSBundle.swift */ = {isa = PBXFileReference; fileEncoding = 4; lastKnownFileType = sourcecode.swift; path = TestNSBundle.swift; sourceTree = "<group>"; };
		7A7D6FBA1C16439400957E2E /* TestNSURLResponse.swift */ = {isa = PBXFileReference; fileEncoding = 4; lastKnownFileType = sourcecode.swift; path = TestNSURLResponse.swift; sourceTree = "<group>"; };
		83712C8D1C1684900049AD49 /* TestNSURLRequest.swift */ = {isa = PBXFileReference; fileEncoding = 4; lastKnownFileType = sourcecode.swift; path = TestNSURLRequest.swift; sourceTree = "<group>"; };
		844DC3321C17584F005611F9 /* TestNSScanner.swift */ = {isa = PBXFileReference; fileEncoding = 4; lastKnownFileType = sourcecode.swift; path = TestNSScanner.swift; sourceTree = "<group>"; };
		848A30571C137B3500C83206 /* TestNSHTTPCookie.swift */ = {isa = PBXFileReference; fileEncoding = 4; lastKnownFileType = sourcecode.swift; name = TestNSHTTPCookie.swift; path = TestFoundation/TestNSHTTPCookie.swift; sourceTree = SOURCE_ROOT; };
		84BA558D1C16F90900F48C54 /* TestNSTimeZone.swift */ = {isa = PBXFileReference; fileEncoding = 4; lastKnownFileType = sourcecode.swift; path = TestNSTimeZone.swift; sourceTree = "<group>"; };
		88D28DE61C13AE9000494606 /* TestNSGeometry.swift */ = {isa = PBXFileReference; fileEncoding = 4; lastKnownFileType = sourcecode.swift; path = TestNSGeometry.swift; sourceTree = "<group>"; };
		A5A34B551C18C85D00FD972B /* TestNSByteCountFormatter.swift */ = {isa = PBXFileReference; fileEncoding = 4; lastKnownFileType = sourcecode.swift; path = TestNSByteCountFormatter.swift; sourceTree = "<group>"; };
		AA664D4E1C1B03CA00C22186 /* TestNSNumberFormatter.swift */ = {isa = PBXFileReference; fileEncoding = 4; lastKnownFileType = sourcecode.swift; path = TestNSNumberFormatter.swift; sourceTree = "<group>"; };
		C2A9D75B1C15C08B00993803 /* TestNSUUID.swift */ = {isa = PBXFileReference; fileEncoding = 4; lastKnownFileType = sourcecode.swift; path = TestNSUUID.swift; sourceTree = "<group>"; };
		C93559281C12C49F009FD6A9 /* TestNSAffineTransform.swift */ = {isa = PBXFileReference; fileEncoding = 4; lastKnownFileType = sourcecode.swift; path = TestNSAffineTransform.swift; sourceTree = "<group>"; };
<<<<<<< HEAD
		CE19A88B1C23AA2300B4CB6A /* NSStringTestData.txt */ = {isa = PBXFileReference; fileEncoding = 4; lastKnownFileType = text; path = NSStringTestData.txt; sourceTree = "<group>"; };
=======
		D39A14001C2D6E0A00295652 /* NSKeyedUnarchiver.swift */ = {isa = PBXFileReference; fileEncoding = 4; lastKnownFileType = sourcecode.swift; path = NSKeyedUnarchiver.swift; sourceTree = "<group>"; };
		D3BCEB9D1C2EDED800295652 /* NSLog.swift */ = {isa = PBXFileReference; fileEncoding = 4; lastKnownFileType = sourcecode.swift; path = NSLog.swift; sourceTree = "<group>"; };
		D3BCEB9F1C2F6DDB00295652 /* NSKeyedCoderOldStyleArray.swift */ = {isa = PBXFileReference; fileEncoding = 4; lastKnownFileType = sourcecode.swift; path = NSKeyedCoderOldStyleArray.swift; sourceTree = "<group>"; };
>>>>>>> d644ab09
		DCDBB8321C1768AC00313299 /* TestNSData.swift */ = {isa = PBXFileReference; fileEncoding = 4; lastKnownFileType = sourcecode.swift; path = TestNSData.swift; sourceTree = "<group>"; };
		E876A73D1C1180E000F279EC /* TestNSRange.swift */ = {isa = PBXFileReference; fileEncoding = 4; lastKnownFileType = sourcecode.swift; path = TestNSRange.swift; sourceTree = "<group>"; };
		EA313DFC1BE7F2E90060A403 /* CFURLComponents_Internal.h */ = {isa = PBXFileReference; fileEncoding = 4; lastKnownFileType = sourcecode.c.h; path = CFURLComponents_Internal.h; sourceTree = "<group>"; };
		EA313DFD1BE7F2E90060A403 /* CFURLComponents_URIParser.c */ = {isa = PBXFileReference; fileEncoding = 4; lastKnownFileType = sourcecode.c.c; path = CFURLComponents_URIParser.c; sourceTree = "<group>"; };
		EA313DFE1BE7F2E90060A403 /* CFURLComponents.c */ = {isa = PBXFileReference; fileEncoding = 4; lastKnownFileType = sourcecode.c.c; path = CFURLComponents.c; sourceTree = "<group>"; };
		EA313DFF1BE7F2E90060A403 /* CFURLComponents.h */ = {isa = PBXFileReference; fileEncoding = 4; lastKnownFileType = sourcecode.c.h; path = CFURLComponents.h; sourceTree = "<group>"; };
		EA66F6351BEED03E00136161 /* TargetConditionals.h */ = {isa = PBXFileReference; fileEncoding = 4; lastKnownFileType = sourcecode.c.h; name = TargetConditionals.h; path = CoreFoundation/Base.subproj/SwiftRuntime/TargetConditionals.h; sourceTree = SOURCE_ROOT; };
		EA66F6381BF1619600136161 /* main.swift */ = {isa = PBXFileReference; fileEncoding = 4; lastKnownFileType = sourcecode.swift; path = main.swift; sourceTree = "<group>"; };
		EA66F63B1BF1619600136161 /* NSURLTestData.plist */ = {isa = PBXFileReference; fileEncoding = 4; lastKnownFileType = text.plist.xml; path = NSURLTestData.plist; sourceTree = "<group>"; };
		EA66F63C1BF1619600136161 /* TestNSArray.swift */ = {isa = PBXFileReference; fileEncoding = 4; lastKnownFileType = sourcecode.swift; path = TestNSArray.swift; sourceTree = "<group>"; };
		EA66F63D1BF1619600136161 /* TestNSDictionary.swift */ = {isa = PBXFileReference; fileEncoding = 4; lastKnownFileType = sourcecode.swift; path = TestNSDictionary.swift; sourceTree = "<group>"; };
		EA66F63E1BF1619600136161 /* TestNSIndexSet.swift */ = {isa = PBXFileReference; fileEncoding = 4; lastKnownFileType = sourcecode.swift; path = TestNSIndexSet.swift; sourceTree = "<group>"; };
		EA66F63F1BF1619600136161 /* TestNSNumber.swift */ = {isa = PBXFileReference; fileEncoding = 4; lastKnownFileType = sourcecode.swift; path = TestNSNumber.swift; sourceTree = "<group>"; };
		EA66F6401BF1619600136161 /* TestNSPropertyList.swift */ = {isa = PBXFileReference; fileEncoding = 4; lastKnownFileType = sourcecode.swift; path = TestNSPropertyList.swift; sourceTree = "<group>"; };
		EA66F6411BF1619600136161 /* TestNSSet.swift */ = {isa = PBXFileReference; fileEncoding = 4; lastKnownFileType = sourcecode.swift; path = TestNSSet.swift; sourceTree = "<group>"; };
		EA66F6421BF1619600136161 /* TestNSString.swift */ = {isa = PBXFileReference; fileEncoding = 4; lastKnownFileType = sourcecode.swift; path = TestNSString.swift; sourceTree = "<group>"; };
		EA66F6431BF1619600136161 /* TestNSURL.swift */ = {isa = PBXFileReference; fileEncoding = 4; lastKnownFileType = sourcecode.swift; path = TestNSURL.swift; sourceTree = "<group>"; };
		EA66F65E1BF2DF4C00136161 /* uuid.c */ = {isa = PBXFileReference; lastKnownFileType = sourcecode.c.c; name = uuid.c; path = uuid/uuid.c; sourceTree = "<group>"; };
		EA66F65F1BF2DF4C00136161 /* uuid.h */ = {isa = PBXFileReference; lastKnownFileType = sourcecode.c.h; name = uuid.h; path = uuid/uuid.h; sourceTree = "<group>"; };
		EA66F6601BF2DF7700136161 /* Block_private.h */ = {isa = PBXFileReference; lastKnownFileType = sourcecode.c.h; name = Block_private.h; path = closure/Block_private.h; sourceTree = "<group>"; };
		EA66F6611BF2DF7700136161 /* Block.h */ = {isa = PBXFileReference; lastKnownFileType = sourcecode.c.h; name = Block.h; path = closure/Block.h; sourceTree = "<group>"; };
		EA66F6621BF2DF7700136161 /* data.c */ = {isa = PBXFileReference; lastKnownFileType = sourcecode.c.c; name = data.c; path = closure/data.c; sourceTree = "<group>"; };
		EA66F6631BF2DF7700136161 /* runtime.c */ = {isa = PBXFileReference; lastKnownFileType = sourcecode.c.c; name = runtime.c; path = closure/runtime.c; sourceTree = "<group>"; };
		EA66F6651BF2F2E800136161 /* CoreFoundation.h */ = {isa = PBXFileReference; fileEncoding = 4; lastKnownFileType = sourcecode.c.h; name = CoreFoundation.h; path = CoreFoundation/Base.subproj/SwiftRuntime/CoreFoundation.h; sourceTree = SOURCE_ROOT; };
		EA66F6691BF55D4B00136161 /* main.swift */ = {isa = PBXFileReference; fileEncoding = 4; lastKnownFileType = sourcecode.swift; name = main.swift; path = Tools/plutil/main.swift; sourceTree = "<group>"; };
		EA66F66F1BF56CCB00136161 /* plutil */ = {isa = PBXFileReference; explicitFileType = "compiled.mach-o.executable"; includeInIndex = 0; path = plutil; sourceTree = BUILT_PRODUCTS_DIR; };
		EA66F6791BF9401E00136161 /* Info.plist */ = {isa = PBXFileReference; fileEncoding = 4; lastKnownFileType = text.plist.xml; path = Info.plist; sourceTree = "<group>"; };
		EAB57B711BD1C7A5004AC5C5 /* NSPortMessage.swift */ = {isa = PBXFileReference; fileEncoding = 4; lastKnownFileType = sourcecode.swift; path = NSPortMessage.swift; sourceTree = "<group>"; };
		EADE0B4D1BD09E0800C49C64 /* NSAffineTransform.swift */ = {isa = PBXFileReference; fileEncoding = 4; lastKnownFileType = sourcecode.swift; path = NSAffineTransform.swift; sourceTree = "<group>"; };
		EADE0B4F1BD09E3100C49C64 /* NSAttributedString.swift */ = {isa = PBXFileReference; fileEncoding = 4; lastKnownFileType = sourcecode.swift; path = NSAttributedString.swift; sourceTree = "<group>"; };
		EADE0B511BD09F2F00C49C64 /* NSByteCountFormatter.swift */ = {isa = PBXFileReference; fileEncoding = 4; lastKnownFileType = sourcecode.swift; path = NSByteCountFormatter.swift; sourceTree = "<group>"; };
		EADE0B531BD15DFF00C49C64 /* Info.plist */ = {isa = PBXFileReference; fileEncoding = 4; lastKnownFileType = text.plist.xml; path = Info.plist; sourceTree = "<group>"; };
		EADE0B541BD15DFF00C49C64 /* NSCache.swift */ = {isa = PBXFileReference; fileEncoding = 4; lastKnownFileType = sourcecode.swift; path = NSCache.swift; sourceTree = "<group>"; };
		EADE0B551BD15DFF00C49C64 /* NSComparisonPredicate.swift */ = {isa = PBXFileReference; fileEncoding = 4; lastKnownFileType = sourcecode.swift; path = NSComparisonPredicate.swift; sourceTree = "<group>"; };
		EADE0B561BD15DFF00C49C64 /* NSCompoundPredicate.swift */ = {isa = PBXFileReference; fileEncoding = 4; lastKnownFileType = sourcecode.swift; path = NSCompoundPredicate.swift; sourceTree = "<group>"; };
		EADE0B571BD15DFF00C49C64 /* NSDateComponentsFormatter.swift */ = {isa = PBXFileReference; fileEncoding = 4; lastKnownFileType = sourcecode.swift; path = NSDateComponentsFormatter.swift; sourceTree = "<group>"; };
		EADE0B581BD15DFF00C49C64 /* NSDateIntervalFormatter.swift */ = {isa = PBXFileReference; fileEncoding = 4; lastKnownFileType = sourcecode.swift; path = NSDateIntervalFormatter.swift; sourceTree = "<group>"; };
		EADE0B591BD15DFF00C49C64 /* NSDecimal.swift */ = {isa = PBXFileReference; fileEncoding = 4; lastKnownFileType = sourcecode.swift; path = NSDecimal.swift; sourceTree = "<group>"; };
		EADE0B5A1BD15DFF00C49C64 /* NSDecimalNumber.swift */ = {isa = PBXFileReference; fileEncoding = 4; lastKnownFileType = sourcecode.swift; path = NSDecimalNumber.swift; sourceTree = "<group>"; };
		EADE0B5B1BD15DFF00C49C64 /* NSEnergyFormatter.swift */ = {isa = PBXFileReference; fileEncoding = 4; lastKnownFileType = sourcecode.swift; path = NSEnergyFormatter.swift; sourceTree = "<group>"; };
		EADE0B5C1BD15DFF00C49C64 /* NSExpression.swift */ = {isa = PBXFileReference; fileEncoding = 4; lastKnownFileType = sourcecode.swift; path = NSExpression.swift; sourceTree = "<group>"; };
		EADE0B5D1BD15DFF00C49C64 /* NSFileHandle.swift */ = {isa = PBXFileReference; fileEncoding = 4; lastKnownFileType = sourcecode.swift; path = NSFileHandle.swift; sourceTree = "<group>"; };
		EADE0B5E1BD15DFF00C49C64 /* NSFileManager.swift */ = {isa = PBXFileReference; fileEncoding = 4; lastKnownFileType = sourcecode.swift; path = NSFileManager.swift; sourceTree = "<group>"; };
		EADE0B5F1BD15DFF00C49C64 /* NSGeometry.swift */ = {isa = PBXFileReference; fileEncoding = 4; lastKnownFileType = sourcecode.swift; path = NSGeometry.swift; sourceTree = "<group>"; };
		EADE0B601BD15DFF00C49C64 /* NSHTTPCookie.swift */ = {isa = PBXFileReference; fileEncoding = 4; lastKnownFileType = sourcecode.swift; path = NSHTTPCookie.swift; sourceTree = "<group>"; };
		EADE0B611BD15DFF00C49C64 /* NSHTTPCookieStorage.swift */ = {isa = PBXFileReference; fileEncoding = 4; lastKnownFileType = sourcecode.swift; path = NSHTTPCookieStorage.swift; sourceTree = "<group>"; };
		EADE0B621BD15DFF00C49C64 /* NSIndexPath.swift */ = {isa = PBXFileReference; fileEncoding = 4; lastKnownFileType = sourcecode.swift; path = NSIndexPath.swift; sourceTree = "<group>"; };
		EADE0B631BD15DFF00C49C64 /* NSIndexSet.swift */ = {isa = PBXFileReference; fileEncoding = 4; lastKnownFileType = sourcecode.swift; path = NSIndexSet.swift; sourceTree = "<group>"; };
		EADE0B641BD15DFF00C49C64 /* NSJSONSerialization.swift */ = {isa = PBXFileReference; fileEncoding = 4; lastKnownFileType = sourcecode.swift; path = NSJSONSerialization.swift; sourceTree = "<group>"; };
		EADE0B651BD15DFF00C49C64 /* NSKeyedArchiver.swift */ = {isa = PBXFileReference; fileEncoding = 4; lastKnownFileType = sourcecode.swift; path = NSKeyedArchiver.swift; sourceTree = "<group>"; };
		EADE0B661BD15DFF00C49C64 /* NSLengthFormatter.swift */ = {isa = PBXFileReference; fileEncoding = 4; lastKnownFileType = sourcecode.swift; path = NSLengthFormatter.swift; sourceTree = "<group>"; };
		EADE0B681BD15DFF00C49C64 /* NSMassFormatter.swift */ = {isa = PBXFileReference; fileEncoding = 4; lastKnownFileType = sourcecode.swift; path = NSMassFormatter.swift; sourceTree = "<group>"; };
		EADE0B691BD15DFF00C49C64 /* NSNotification.swift */ = {isa = PBXFileReference; fileEncoding = 4; lastKnownFileType = sourcecode.swift; path = NSNotification.swift; sourceTree = "<group>"; };
		EADE0B6A1BD15DFF00C49C64 /* NSNotificationQueue.swift */ = {isa = PBXFileReference; fileEncoding = 4; lastKnownFileType = sourcecode.swift; path = NSNotificationQueue.swift; sourceTree = "<group>"; };
		EADE0B6B1BD15DFF00C49C64 /* NSNull.swift */ = {isa = PBXFileReference; fileEncoding = 4; lastKnownFileType = sourcecode.swift; path = NSNull.swift; sourceTree = "<group>"; };
		EADE0B6C1BD15DFF00C49C64 /* NSNumberFormatter.swift */ = {isa = PBXFileReference; fileEncoding = 4; lastKnownFileType = sourcecode.swift; path = NSNumberFormatter.swift; sourceTree = "<group>"; };
		EADE0B6D1BD15DFF00C49C64 /* NSOperation.swift */ = {isa = PBXFileReference; fileEncoding = 4; lastKnownFileType = sourcecode.swift; path = NSOperation.swift; sourceTree = "<group>"; };
		EADE0B6E1BD15DFF00C49C64 /* NSOrderedSet.swift */ = {isa = PBXFileReference; fileEncoding = 4; lastKnownFileType = sourcecode.swift; lineEnding = 0; path = NSOrderedSet.swift; sourceTree = "<group>"; xcLanguageSpecificationIdentifier = xcode.lang.swift; };
		EADE0B701BD15DFF00C49C64 /* NSPersonNameComponents.swift */ = {isa = PBXFileReference; fileEncoding = 4; lastKnownFileType = sourcecode.swift; path = NSPersonNameComponents.swift; sourceTree = "<group>"; };
		EADE0B711BD15DFF00C49C64 /* NSPersonNameComponentsFormatter.swift */ = {isa = PBXFileReference; fileEncoding = 4; lastKnownFileType = sourcecode.swift; path = NSPersonNameComponentsFormatter.swift; sourceTree = "<group>"; };
		EADE0B721BD15DFF00C49C64 /* NSPort.swift */ = {isa = PBXFileReference; fileEncoding = 4; lastKnownFileType = sourcecode.swift; path = NSPort.swift; sourceTree = "<group>"; };
		EADE0B731BD15DFF00C49C64 /* NSPredicate.swift */ = {isa = PBXFileReference; fileEncoding = 4; lastKnownFileType = sourcecode.swift; path = NSPredicate.swift; sourceTree = "<group>"; };
		EADE0B741BD15DFF00C49C64 /* NSProgress.swift */ = {isa = PBXFileReference; fileEncoding = 4; lastKnownFileType = sourcecode.swift; path = NSProgress.swift; sourceTree = "<group>"; };
		EADE0B751BD15DFF00C49C64 /* NSRegularExpression.swift */ = {isa = PBXFileReference; fileEncoding = 4; lastKnownFileType = sourcecode.swift; path = NSRegularExpression.swift; sourceTree = "<group>"; };
		EADE0B761BD15DFF00C49C64 /* NSRunLoop.swift */ = {isa = PBXFileReference; fileEncoding = 4; lastKnownFileType = sourcecode.swift; path = NSRunLoop.swift; sourceTree = "<group>"; };
		EADE0B771BD15DFF00C49C64 /* NSScanner.swift */ = {isa = PBXFileReference; fileEncoding = 4; lastKnownFileType = sourcecode.swift; path = NSScanner.swift; sourceTree = "<group>"; };
		EADE0B781BD15DFF00C49C64 /* NSSortDescriptor.swift */ = {isa = PBXFileReference; fileEncoding = 4; lastKnownFileType = sourcecode.swift; path = NSSortDescriptor.swift; sourceTree = "<group>"; };
		EADE0B791BD15DFF00C49C64 /* NSStream.swift */ = {isa = PBXFileReference; fileEncoding = 4; lastKnownFileType = sourcecode.swift; path = NSStream.swift; sourceTree = "<group>"; };
		EADE0B7A1BD15DFF00C49C64 /* NSTask.swift */ = {isa = PBXFileReference; fileEncoding = 4; lastKnownFileType = sourcecode.swift; path = NSTask.swift; sourceTree = "<group>"; };
		EADE0B7B1BD15DFF00C49C64 /* NSTextCheckingResult.swift */ = {isa = PBXFileReference; fileEncoding = 4; lastKnownFileType = sourcecode.swift; path = NSTextCheckingResult.swift; sourceTree = "<group>"; };
		EADE0B7D1BD15DFF00C49C64 /* NSURLAuthenticationChallenge.swift */ = {isa = PBXFileReference; fileEncoding = 4; lastKnownFileType = sourcecode.swift; path = NSURLAuthenticationChallenge.swift; sourceTree = "<group>"; };
		EADE0B7E1BD15DFF00C49C64 /* NSURLCache.swift */ = {isa = PBXFileReference; fileEncoding = 4; lastKnownFileType = sourcecode.swift; path = NSURLCache.swift; sourceTree = "<group>"; };
		EADE0B7F1BD15DFF00C49C64 /* NSURLCredential.swift */ = {isa = PBXFileReference; fileEncoding = 4; lastKnownFileType = sourcecode.swift; path = NSURLCredential.swift; sourceTree = "<group>"; };
		EADE0B801BD15DFF00C49C64 /* NSURLCredentialStorage.swift */ = {isa = PBXFileReference; fileEncoding = 4; lastKnownFileType = sourcecode.swift; path = NSURLCredentialStorage.swift; sourceTree = "<group>"; };
		EADE0B811BD15DFF00C49C64 /* NSURLError.swift */ = {isa = PBXFileReference; fileEncoding = 4; lastKnownFileType = sourcecode.swift; path = NSURLError.swift; sourceTree = "<group>"; };
		EADE0B821BD15DFF00C49C64 /* NSURLProtectionSpace.swift */ = {isa = PBXFileReference; fileEncoding = 4; lastKnownFileType = sourcecode.swift; path = NSURLProtectionSpace.swift; sourceTree = "<group>"; };
		EADE0B831BD15DFF00C49C64 /* NSURLProtocol.swift */ = {isa = PBXFileReference; fileEncoding = 4; lastKnownFileType = sourcecode.swift; path = NSURLProtocol.swift; sourceTree = "<group>"; };
		EADE0B841BD15DFF00C49C64 /* NSURLRequest.swift */ = {isa = PBXFileReference; fileEncoding = 4; lastKnownFileType = sourcecode.swift; path = NSURLRequest.swift; sourceTree = "<group>"; };
		EADE0B851BD15DFF00C49C64 /* NSURLResponse.swift */ = {isa = PBXFileReference; fileEncoding = 4; lastKnownFileType = sourcecode.swift; path = NSURLResponse.swift; sourceTree = "<group>"; };
		EADE0B861BD15DFF00C49C64 /* NSURLSession.swift */ = {isa = PBXFileReference; fileEncoding = 4; lastKnownFileType = sourcecode.swift; path = NSURLSession.swift; sourceTree = "<group>"; };
		EADE0B871BD15DFF00C49C64 /* NSUserDefaults.swift */ = {isa = PBXFileReference; fileEncoding = 4; lastKnownFileType = sourcecode.swift; path = NSUserDefaults.swift; sourceTree = "<group>"; };
		EADE0B891BD15DFF00C49C64 /* NSXMLDocument.swift */ = {isa = PBXFileReference; fileEncoding = 4; lastKnownFileType = sourcecode.swift; path = NSXMLDocument.swift; sourceTree = "<group>"; };
		EADE0B8A1BD15DFF00C49C64 /* NSXMLDTD.swift */ = {isa = PBXFileReference; fileEncoding = 4; lastKnownFileType = sourcecode.swift; path = NSXMLDTD.swift; sourceTree = "<group>"; };
		EADE0B8B1BD15DFF00C49C64 /* NSXMLDTDNode.swift */ = {isa = PBXFileReference; fileEncoding = 4; lastKnownFileType = sourcecode.swift; path = NSXMLDTDNode.swift; sourceTree = "<group>"; };
		EADE0B8C1BD15DFF00C49C64 /* NSXMLElement.swift */ = {isa = PBXFileReference; fileEncoding = 4; lastKnownFileType = sourcecode.swift; path = NSXMLElement.swift; sourceTree = "<group>"; };
		EADE0B8D1BD15DFF00C49C64 /* NSXMLNode.swift */ = {isa = PBXFileReference; fileEncoding = 4; lastKnownFileType = sourcecode.swift; path = NSXMLNode.swift; sourceTree = "<group>"; };
		EADE0B8E1BD15DFF00C49C64 /* NSXMLNodeOptions.swift */ = {isa = PBXFileReference; fileEncoding = 4; lastKnownFileType = sourcecode.swift; path = NSXMLNodeOptions.swift; sourceTree = "<group>"; };
		EADE0B8F1BD15DFF00C49C64 /* NSXMLParser.swift */ = {isa = PBXFileReference; fileEncoding = 4; lastKnownFileType = sourcecode.swift; path = NSXMLParser.swift; sourceTree = "<group>"; };
/* End PBXFileReference section */

/* Begin PBXFrameworksBuildPhase section */
		5B5D88591BBC938800234F36 /* Frameworks */ = {
			isa = PBXFrameworksBuildPhase;
			buildActionMask = 2147483647;
			files = (
				5B40F9F41C12524C000E72E3 /* libxml2.dylib in Frameworks */,
				5B7C8B031BEA86A900C5B690 /* libCoreFoundation.a in Frameworks */,
				5B5D89781BBDADDB00234F36 /* libz.dylib in Frameworks */,
				5B5D89761BBDADD300234F36 /* libicucore.dylib in Frameworks */,
			);
			runOnlyForDeploymentPostprocessing = 0;
		};
		5B7C8A6B1BEA7F8F00C5B690 /* Frameworks */ = {
			isa = PBXFrameworksBuildPhase;
			buildActionMask = 2147483647;
			files = (
			);
			runOnlyForDeploymentPostprocessing = 0;
		};
		5BDC40591BD6D83B00ED97BB /* Frameworks */ = {
			isa = PBXFrameworksBuildPhase;
			buildActionMask = 2147483647;
			files = (
				5BDC406C1BD6D89300ED97BB /* SwiftFoundation.framework in Frameworks */,
			);
			runOnlyForDeploymentPostprocessing = 0;
		};
		EA66F66C1BF56CCB00136161 /* Frameworks */ = {
			isa = PBXFrameworksBuildPhase;
			buildActionMask = 2147483647;
			files = (
				EA66F6771BF56D4C00136161 /* SwiftFoundation.framework in Frameworks */,
			);
			runOnlyForDeploymentPostprocessing = 0;
		};
/* End PBXFrameworksBuildPhase section */

/* Begin PBXGroup section */
		5B5D88531BBC938800234F36 = {
			isa = PBXGroup;
			children = (
				5BDC3F2C1BCC5DB500ED97BB /* Foundation */,
				EAB57B681BD1A255004AC5C5 /* CoreFoundation */,
				EA66F65B1BF2DF3200136161 /* Bootstrap */,
				EA66F6681BF55D3E00136161 /* Tools */,
				EA66F6371BF1619600136161 /* TestFoundation */,
				5B5D89AB1BBDCD0B00234F36 /* Frameworks */,
				5B5D885E1BBC938800234F36 /* Products */,
			);
			indentWidth = 4;
			sourceTree = "<group>";
			tabWidth = 4;
			usesTabs = 0;
		};
		5B5D885E1BBC938800234F36 /* Products */ = {
			isa = PBXGroup;
			children = (
				5B5D885D1BBC938800234F36 /* SwiftFoundation.framework */,
				5BDC405C1BD6D83B00ED97BB /* TestFoundation.app */,
				5B7C8A6E1BEA7F8F00C5B690 /* libCoreFoundation.a */,
				EA66F66F1BF56CCB00136161 /* plutil */,
			);
			name = Products;
			sourceTree = "<group>";
		};
		5B5D88691BBC946400234F36 /* Preferences */ = {
			isa = PBXGroup;
			children = (
				5B5D886A1BBC948300234F36 /* CFApplicationPreferences.c */,
				5B5D898B1BBDBF6500234F36 /* CFPreferences.c */,
				5B5D886C1BBC94C400234F36 /* CFPreferences.h */,
			);
			name = Preferences;
			path = CoreFoundation/Preferences.subproj;
			sourceTree = "<group>";
		};
		5B5D88711BBC951A00234F36 /* Base */ = {
			isa = PBXGroup;
			children = (
				5BDC3F721BCC60EF00ED97BB /* module.modulemap */,
				5B5D88741BBC954000234F36 /* CFAvailability.h */,
				5B5D895D1BBDABBF00234F36 /* CFBase.c */,
				5B5D88721BBC952A00234F36 /* CFBase.h */,
				5B5D89191BBDA4EE00234F36 /* CFByteOrder.h */,
				5B5D89851BBDB18D00234F36 /* CFFileUtilities.c */,
				5B5D888A1BBC963C00234F36 /* CFInternal.h */,
				5B5D88BC1BBC97E400234F36 /* CFLogUtilities.h */,
				5B5D897B1BBDAE0800234F36 /* CFPlatform.c */,
				5B5D88CC1BBC986300234F36 /* CFPriv.h */,
				5B5D88C31BBC981C00234F36 /* CFRuntime.c */,
				5B5D88C21BBC981C00234F36 /* CFRuntime.h */,
				5B5D897D1BBDAEE600234F36 /* CFSortFunctions.c */,
				5B5D89731BBDAD9900234F36 /* CFSystemDirectories.c */,
				5B5D89601BBDABF400234F36 /* CFUtilities.c */,
				5B5D895F1BBDABF400234F36 /* CFUtilities.h */,
				5B5D89541BBDAA0100234F36 /* CFUUID.c */,
				5B5D89531BBDAA0100234F36 /* CFUUID.h */,
				5B5D88B51BBC978900234F36 /* CoreFoundation_Prefix.h */,
				5B5D895B1BBDAB7E00234F36 /* CoreFoundation.h */,
				5B5D88C61BBC983600234F36 /* ForFoundationOnly.h */,
				5BF7AEC21BCD568D008F214A /* ForSwiftFoundationOnly.h */,
				EA66F6321BEECC7400136161 /* SwiftRuntime */,
			);
			name = Base;
			path = CoreFoundation/Base.subproj;
			sourceTree = "<group>";
		};
		5B5D88761BBC955900234F36 /* Collections */ = {
			isa = PBXGroup;
			children = (
				5B5D88781BBC956C00234F36 /* CFArray.c */,
				5B5D88771BBC956C00234F36 /* CFArray.h */,
				5B5D89161BBC9C5500234F36 /* CFBag.c */,
				5B5D89151BBC9C5500234F36 /* CFBag.h */,
				5B5D89581BBDAAC600234F36 /* CFBasicHash.c */,
				5B5D89571BBDAAC600234F36 /* CFBasicHash.h */,
				5B5D89641BBDAC3E00234F36 /* CFBinaryHeap.c */,
				5B5D89631BBDAC3E00234F36 /* CFBinaryHeap.h */,
				5B5D89681BBDACB800234F36 /* CFBitVector.c */,
				5B5D89671BBDACB800234F36 /* CFBitVector.h */,
				5B5D88871BBC962500234F36 /* CFData.c */,
				5B5D88861BBC962500234F36 /* CFData.h */,
				5B5D888D1BBC964D00234F36 /* CFDictionary.c */,
				5B5D888C1BBC964D00234F36 /* CFDictionary.h */,
				5B5D88C91BBC984900234F36 /* CFSet.c */,
				5B5D88C81BBC984900234F36 /* CFSet.h */,
				5B5D89701BBDAD4F00234F36 /* CFStorage.c */,
				5B5D896F1BBDAD4F00234F36 /* CFStorage.h */,
				5B5D89801BBDAF0300234F36 /* CFTree.c */,
				5B5D897F1BBDAF0300234F36 /* CFTree.h */,
			);
			name = Collections;
			path = CoreFoundation/Collections.subproj;
			sourceTree = "<group>";
		};
		5B5D887B1BBC95F100234F36 /* String */ = {
			isa = PBXGroup;
			children = (
				5B5D89351BBDA76300234F36 /* CFBurstTrie.c */,
				5B5D89341BBDA76300234F36 /* CFBurstTrie.h */,
				5B5D88921BBC969400234F36 /* CFCharacterSet.c */,
				5B5D88901BBC969400234F36 /* CFCharacterSet.h */,
				5B5D88911BBC969400234F36 /* CFCharacterSetPriv.h */,
				5B5D887D1BBC960100234F36 /* CFString.c */,
				5B5D887C1BBC960100234F36 /* CFString.h */,
				5B5D887E1BBC960100234F36 /* CFStringDefaultEncoding.h */,
				5B5D890F1BBC9C1B00234F36 /* CFStringEncodingExt.h */,
				5B5D887F1BBC960100234F36 /* CFStringEncodings.c */,
				5B5D89A71BBDC09700234F36 /* CFStringScanner.c */,
				5B5D88801BBC960100234F36 /* CFStringUtilities.c */,
				5BDC3F1C1BCC447900ED97BB /* CFStringLocalizedFormattingInternal.h */,
				5BC2C00D1C07832E00CC214E /* CFStringTransform.c */,
			);
			name = String;
			path = CoreFoundation/String.subproj;
			sourceTree = "<group>";
		};
		5B5D88961BBC96B600234F36 /* URL */ = {
			isa = PBXGroup;
			children = (
				EA313DFC1BE7F2E90060A403 /* CFURLComponents_Internal.h */,
				EA313DFD1BE7F2E90060A403 /* CFURLComponents_URIParser.c */,
				EA313DFE1BE7F2E90060A403 /* CFURLComponents.c */,
				EA313DFF1BE7F2E90060A403 /* CFURLComponents.h */,
				5B5D88981BBC96C300234F36 /* CFURL.c */,
				5B5D88971BBC96C300234F36 /* CFURL.h */,
				5B5D88991BBC96C300234F36 /* CFURL.inc.h */,
				5B5D889E1BBC96D400234F36 /* CFURLAccess.c */,
				5B5D889D1BBC96D400234F36 /* CFURLAccess.h */,
				5B5D889F1BBC96D400234F36 /* CFURLPriv.h */,
			);
			name = URL;
			path = CoreFoundation/URL.subproj;
			sourceTree = "<group>";
		};
		5B5D88A31BBC96FD00234F36 /* Error */ = {
			isa = PBXGroup;
			children = (
				5B5D88A61BBC970D00234F36 /* CFError_Private.h */,
				5B5D88A41BBC970D00234F36 /* CFError.c */,
				5B5D88A51BBC970D00234F36 /* CFError.h */,
			);
			name = Error;
			path = CoreFoundation/Error.subproj;
			sourceTree = "<group>";
		};
		5B5D88AA1BBC972A00234F36 /* Locale */ = {
			isa = PBXGroup;
			children = (
				5B5D896D1BBDAD2000234F36 /* CFCalendar.c */,
				5B5D891B1BBDA50800234F36 /* CFCalendar.h */,
				5B5D890B1BBC9BEF00234F36 /* CFDateFormatter.c */,
				5B5D89091BBC9BEF00234F36 /* CFDateFormatter.h */,
				5B5D88AC1BBC974700234F36 /* CFLocale.c */,
				5B5D88AB1BBC974700234F36 /* CFLocale.h */,
				5B5D88AD1BBC974700234F36 /* CFLocaleIdentifier.c */,
				5B5D88AE1BBC974700234F36 /* CFLocaleInternal.h */,
				5B5D89121BBC9C3400234F36 /* CFNumberFormatter.c */,
				5B5D89111BBC9C3400234F36 /* CFNumberFormatter.h */,
				5B5D89A91BBDC11100234F36 /* CFLocaleKeys.c */,
				5BDC3F191BCC440100ED97BB /* CFICULogging.h */,
			);
			name = Locale;
			path = CoreFoundation/Locale.subproj;
			sourceTree = "<group>";
		};
		5B5D88B71BBC97C000234F36 /* NumberDate */ = {
			isa = PBXGroup;
			children = (
				5B5D891E1BBDA65F00234F36 /* CFBigNumber.c */,
				5B5D891D1BBDA65F00234F36 /* CFBigNumber.h */,
				5B5D88B91BBC97D100234F36 /* CFDate.c */,
				5B5D88B81BBC97D100234F36 /* CFDate.h */,
				5B5D88D41BBC9AC500234F36 /* CFNumber.c */,
				5B5D88D31BBC9AC500234F36 /* CFNumber.h */,
				5B5D88BF1BBC980100234F36 /* CFTimeZone.c */,
				5B5D88BE1BBC980100234F36 /* CFTimeZone.h */,
			);
			name = NumberDate;
			path = CoreFoundation/NumberDate.subproj;
			sourceTree = "<group>";
		};
		5B5D88CE1BBC987A00234F36 /* RunLoop */ = {
			isa = PBXGroup;
			children = (
				5B5D88D01BBC9AAC00234F36 /* CFMachPort.c */,
				5B5D88CF1BBC9AAC00234F36 /* CFMachPort.h */,
				5B5D88DC1BBC9AEC00234F36 /* CFMessagePort.c */,
				5B5D88DB1BBC9AEC00234F36 /* CFMessagePort.h */,
				5B5D88D81BBC9AD800234F36 /* CFRunLoop.c */,
				5B5D88D71BBC9AD800234F36 /* CFRunLoop.h */,
				5B5D88E01BBC9B0300234F36 /* CFSocket.c */,
				5B5D88DF1BBC9B0300234F36 /* CFSocket.h */,
			);
			name = RunLoop;
			path = CoreFoundation/RunLoop.subproj;
			sourceTree = "<group>";
		};
		5B5D88E41BBC9B2D00234F36 /* PlugIn */ = {
			isa = PBXGroup;
			children = (
				5B5D88EE1BBC9B5C00234F36 /* CFBundle_Binary.c */,
				5B5D88E71BBC9B5C00234F36 /* CFBundle_BinaryTypes.h */,
				5B5D88ED1BBC9B5C00234F36 /* CFBundle_Grok.c */,
				5B5D88EB1BBC9B5C00234F36 /* CFBundle_InfoPlist.c */,
				5B5D88E81BBC9B5C00234F36 /* CFBundle_Internal.h */,
				5B5D896B1BBDACE400234F36 /* CFBundle_Locale.c */,
				5B5D88EA1BBC9B5C00234F36 /* CFBundle_Resources.c */,
				5B5D88EC1BBC9B5C00234F36 /* CFBundle_Strings.c */,
				5B5D88E91BBC9B5C00234F36 /* CFBundle.c */,
				5B5D88E51BBC9B5C00234F36 /* CFBundle.h */,
				5B5D88E61BBC9B5C00234F36 /* CFBundlePriv.h */,
				5B5D894A1BBDA9EE00234F36 /* CFPlugIn_Factory.c */,
				5B5D89471BBDA9EE00234F36 /* CFPlugIn_Factory.h */,
				5B5D894B1BBDA9EE00234F36 /* CFPlugIn_Instance.c */,
				5B5D89491BBDA9EE00234F36 /* CFPlugIn_PlugIn.c */,
				5B5D89481BBDA9EE00234F36 /* CFPlugIn.c */,
				5B5D89451BBDA9EE00234F36 /* CFPlugIn.h */,
				5B5D89461BBDA9EE00234F36 /* CFPlugInCOM.h */,
			);
			name = PlugIn;
			path = CoreFoundation/PlugIn.subproj;
			sourceTree = "<group>";
		};
		5B5D88F91BBC9B8100234F36 /* Parsing */ = {
			isa = PBXGroup;
			children = (
				5B5D89891BBDB1EF00234F36 /* CFBinaryPList.c */,
				5B5D898F1BBDBFB100234F36 /* CFOldStylePList.c */,
				5B5D88FB1BBC9B9500234F36 /* CFPropertyList.c */,
				5B5D88FA1BBC9B9500234F36 /* CFPropertyList.h */,
				5B5D89961BBDBFDA00234F36 /* CFXMLInputStream.c */,
				5B5D89951BBDBFDA00234F36 /* CFXMLInputStream.h */,
				5B5D899A1BBDBFEA00234F36 /* CFXMLNode.c */,
				5B5D89991BBDBFEA00234F36 /* CFXMLNode.h */,
				5B5D89931BBDBFCE00234F36 /* CFXMLParser.c */,
				5B5D89911BBDBFC500234F36 /* CFXMLParser.h */,
				5B5D899B1BBDBFEA00234F36 /* CFXMLTree.c */,
				5B40F9EB1C124F45000E72E3 /* CFXMLInterface.c */,
				5B40F9EC1C124F45000E72E3 /* CFXMLInterface.h */,
			);
			name = Parsing;
			path = CoreFoundation/Parsing.subproj;
			sourceTree = "<group>";
		};
		5B5D88FE1BBC9BB400234F36 /* Stream */ = {
			isa = PBXGroup;
			children = (
				5B5D89831BBDB13800234F36 /* CFConcreteStreams.c */,
				5B5D89871BBDB1B400234F36 /* CFSocketStream.c */,
				5B5D89031BBC9BC300234F36 /* CFStream.c */,
				5B5D88FF1BBC9BC300234F36 /* CFStream.h */,
				5B5D89021BBC9BC300234F36 /* CFStreamAbstract.h */,
				5B5D89011BBC9BC300234F36 /* CFStreamInternal.h */,
				5B5D89001BBC9BC300234F36 /* CFStreamPriv.h */,
			);
			name = Stream;
			path = CoreFoundation/Stream.subproj;
			sourceTree = "<group>";
		};
		5B5D89211BBDA6AC00234F36 /* StringEncodings */ = {
			isa = PBXGroup;
			children = (
				5B5D898D1BBDBF8C00234F36 /* CFBuiltinConverters.c */,
				5B5D899F1BBDC01E00234F36 /* CFICUConverters.c */,
				5B5D89321BBDA74B00234F36 /* CFICUConverters.h */,
				5B5D89A31BBDC04100234F36 /* CFPlatformConverters.c */,
				5B5D89261BBDA6DD00234F36 /* CFStringEncodingConverter.c */,
				5B5D89241BBDA6DD00234F36 /* CFStringEncodingConverter.h */,
				5B5D89221BBDA6C000234F36 /* CFStringEncodingConverterExt.h */,
				5B5D89251BBDA6DD00234F36 /* CFStringEncodingConverterPriv.h */,
				5B5D89A51BBDC06800234F36 /* CFStringEncodingDatabase.c */,
				5B5D89301BBDA73600234F36 /* CFStringEncodingDatabase.h */,
				5B5D892C1BBDA71100234F36 /* CFUniChar.c */,
				5B5D892A1BBDA71100234F36 /* CFUniChar.h */,
				5B5D892B1BBDA71100234F36 /* CFUniCharPriv.h */,
				5B5D893E1BBDA9A400234F36 /* CFUnicodeDecomposition.c */,
				5B5D893D1BBDA9A400234F36 /* CFUnicodeDecomposition.h */,
				5B5D89401BBDA9A400234F36 /* CFUnicodePrecomposition.c */,
				5B5D893F1BBDA9A400234F36 /* CFUnicodePrecomposition.h */,
			);
			name = StringEncodings;
			path = CoreFoundation/StringEncodings.subproj;
			sourceTree = "<group>";
		};
		5B5D89381BBDA79500234F36 /* AppServices */ = {
			isa = PBXGroup;
			children = (
				5B5D89391BBDA7AB00234F36 /* CFUserNotification.h */,
				5B5D893A1BBDA7AB00234F36 /* CFUserNotification.c */,
			);
			name = AppServices;
			path = CoreFoundation/AppServices.subproj;
			sourceTree = "<group>";
		};
		5B5D89AB1BBDCD0B00234F36 /* Frameworks */ = {
			isa = PBXGroup;
			children = (
				5B40F9F31C12524C000E72E3 /* libxml2.dylib */,
				5B5D89751BBDADD300234F36 /* libicucore.dylib */,
				5B5D89791BBDADDF00234F36 /* libobjc.dylib */,
				5B5D89771BBDADDB00234F36 /* libz.dylib */,
			);
			name = Frameworks;
			sourceTree = "<group>";
		};
		5BDC3F2C1BCC5DB500ED97BB /* Foundation */ = {
			isa = PBXGroup;
			children = (
				EAD73D791C1A62BA00A0734B /* Resources */,
				EAB57B6E1BD1BE38004AC5C5 /* Runtime */,
				EAB57B6B1BD1A7F6004AC5C5 /* URL */,
				EAB57B6A1BD1A7D4004AC5C5 /* Formatters */,
				EAB57B691BD1A7B6004AC5C5 /* Predicates */,
				EAB57B6C1BD1A852004AC5C5 /* Serialization */,
				EAB57B6D1BD1A866004AC5C5 /* XML */,
				EAB57B6F1BD1BE81004AC5C5 /* Collections */,
				EAB57B701BD1C424004AC5C5 /* RunLoop */,
				EAB57B731BD2C493004AC5C5 /* String */,
				EAB57B741BD2C4A9004AC5C5 /* Number */,
				EAB57B751BD2C549004AC5C5 /* UserDefaults */,
				EAB57B761BD2C568004AC5C5 /* OS */,
				EAB57B771BD2C591004AC5C5 /* DateTime */,
				EAB57B781BD2C614004AC5C5 /* Notifications */,
				EAB57B791BD2C636004AC5C5 /* Model */,
			);
			path = Foundation;
			sourceTree = "<group>";
		};
		EA66F6321BEECC7400136161 /* SwiftRuntime */ = {
			isa = PBXGroup;
			children = (
				EA66F6651BF2F2E800136161 /* CoreFoundation.h */,
				EA66F6351BEED03E00136161 /* TargetConditionals.h */,
			);
			name = SwiftRuntime;
			path = Linux;
			sourceTree = "<group>";
		};
		EA66F6371BF1619600136161 /* TestFoundation */ = {
			isa = PBXGroup;
			children = (
				EA66F6381BF1619600136161 /* main.swift */,
				EA66F65A1BF1976100136161 /* Tests */,
				EA66F6391BF1619600136161 /* Resources */,
			);
			path = TestFoundation;
			sourceTree = "<group>";
		};
		EA66F6391BF1619600136161 /* Resources */ = {
			isa = PBXGroup;
			children = (
				EA66F6791BF9401E00136161 /* Info.plist */,
				CE19A88B1C23AA2300B4CB6A /* NSStringTestData.txt */,
				528776181BF27D9500CB0090 /* Test.plist */,
				EA66F63B1BF1619600136161 /* NSURLTestData.plist */,
			);
			path = Resources;
			sourceTree = "<group>";
		};
		EA66F65A1BF1976100136161 /* Tests */ = {
			isa = PBXGroup;
			children = (
				C93559281C12C49F009FD6A9 /* TestNSAffineTransform.swift */,
				EA66F63C1BF1619600136161 /* TestNSArray.swift */,
				6E203B8C1C1303BB003B2576 /* TestNSBundle.swift */,
				52829AD61C160D64003BC4EF /* TestNSCalendar.swift */,
				5BC1D8BC1BF3ADFE009D3973 /* TestNSCharacterSet.swift */,
				EA66F63D1BF1619600136161 /* TestNSDictionary.swift */,
				525AECEB1BF2C96400D15BB0 /* TestNSFileManager.swift */,
				88D28DE61C13AE9000494606 /* TestNSGeometry.swift */,
				848A30571C137B3500C83206 /* TestNSHTTPCookie.swift */,
				4AE109261C17CCBF007367B5 /* TestNSIndexPath.swift */,
				EA66F63E1BF1619600136161 /* TestNSIndexSet.swift */,
				5EB6A15C1C188FC40037DCB8 /* TestNSJSONSerialization.swift */,
				61A395F91C2484490029B337 /* TestNSLocale.swift */,
				61F8AE7C1C180FC600FB62F0 /* TestNSNotificationCenter.swift */,
				EA66F63F1BF1619600136161 /* TestNSNumber.swift */,
				4DC1D07F1C12EEEF00B5948A /* TestNSPipe.swift */,
				400E22641C1A4E58007C5933 /* TestNSProcessInfo.swift */,
				EA66F6401BF1619600136161 /* TestNSPropertyList.swift */,
				E876A73D1C1180E000F279EC /* TestNSRange.swift */,
				844DC3321C17584F005611F9 /* TestNSScanner.swift */,
				61E0117B1C1B554D000037DD /* TestNSRunLoop.swift */,
				EA66F6411BF1619600136161 /* TestNSSet.swift */,
				EA66F6421BF1619600136161 /* TestNSString.swift */,
				5E5835F31C20C9B500C81317 /* TestNSThread.swift */,
				22B9C1E01C165D7A00DECFF9 /* TestNSDate.swift */,
				DCDBB8321C1768AC00313299 /* TestNSData.swift */,
				61D6C9EE1C1DFE9500DEF583 /* TestNSTimer.swift */,
				84BA558D1C16F90900F48C54 /* TestNSTimeZone.swift */,
				EA66F6431BF1619600136161 /* TestNSURL.swift */,
				83712C8D1C1684900049AD49 /* TestNSURLRequest.swift */,
				7A7D6FBA1C16439400957E2E /* TestNSURLResponse.swift */,
				C2A9D75B1C15C08B00993803 /* TestNSUUID.swift */,
				5B40F9F11C125187000E72E3 /* TestNSXMLParser.swift */,
				A5A34B551C18C85D00FD972B /* TestNSByteCountFormatter.swift */,
				612952F81C1B235900BE0FD9 /* TestNSNull.swift */,
				AA664D4E1C1B03CA00C22186 /* TestNSNumberFormatter.swift */,
			);
			name = Tests;
			sourceTree = "<group>";
		};
		EA66F65B1BF2DF3200136161 /* Bootstrap */ = {
			isa = PBXGroup;
			children = (
				EA66F65D1BF2DF4000136161 /* closure */,
				EA66F65C1BF2DF3D00136161 /* uuid */,
			);
			name = Bootstrap;
			sourceTree = "<group>";
		};
		EA66F65C1BF2DF3D00136161 /* uuid */ = {
			isa = PBXGroup;
			children = (
				EA66F65E1BF2DF4C00136161 /* uuid.c */,
				EA66F65F1BF2DF4C00136161 /* uuid.h */,
			);
			name = uuid;
			sourceTree = "<group>";
		};
		EA66F65D1BF2DF4000136161 /* closure */ = {
			isa = PBXGroup;
			children = (
				EA66F6601BF2DF7700136161 /* Block_private.h */,
				EA66F6611BF2DF7700136161 /* Block.h */,
				EA66F6621BF2DF7700136161 /* data.c */,
				EA66F6631BF2DF7700136161 /* runtime.c */,
			);
			name = closure;
			sourceTree = "<group>";
		};
		EA66F6681BF55D3E00136161 /* Tools */ = {
			isa = PBXGroup;
			children = (
				EA66F6781BF687D500136161 /* plutil */,
			);
			name = Tools;
			sourceTree = "<group>";
		};
		EA66F6781BF687D500136161 /* plutil */ = {
			isa = PBXGroup;
			children = (
				EA66F6691BF55D4B00136161 /* main.swift */,
			);
			name = plutil;
			sourceTree = "<group>";
		};
		EAB57B681BD1A255004AC5C5 /* CoreFoundation */ = {
			isa = PBXGroup;
			children = (
				5B5D89381BBDA79500234F36 /* AppServices */,
				5B5D88711BBC951A00234F36 /* Base */,
				5B5D88761BBC955900234F36 /* Collections */,
				5B5D88A31BBC96FD00234F36 /* Error */,
				5B5D88AA1BBC972A00234F36 /* Locale */,
				5B5D88B71BBC97C000234F36 /* NumberDate */,
				5B5D88F91BBC9B8100234F36 /* Parsing */,
				5B5D88E41BBC9B2D00234F36 /* PlugIn */,
				5B5D88691BBC946400234F36 /* Preferences */,
				5B5D88CE1BBC987A00234F36 /* RunLoop */,
				5B5D88FE1BBC9BB400234F36 /* Stream */,
				5B5D887B1BBC95F100234F36 /* String */,
				5B5D89211BBDA6AC00234F36 /* StringEncodings */,
				5B5D88961BBC96B600234F36 /* URL */,
			);
			name = CoreFoundation;
			sourceTree = "<group>";
		};
		EAB57B691BD1A7B6004AC5C5 /* Predicates */ = {
			isa = PBXGroup;
			children = (
				EADE0B5C1BD15DFF00C49C64 /* NSExpression.swift */,
				EADE0B551BD15DFF00C49C64 /* NSComparisonPredicate.swift */,
				EADE0B561BD15DFF00C49C64 /* NSCompoundPredicate.swift */,
				EADE0B731BD15DFF00C49C64 /* NSPredicate.swift */,
			);
			name = Predicates;
			sourceTree = "<group>";
		};
		EAB57B6A1BD1A7D4004AC5C5 /* Formatters */ = {
			isa = PBXGroup;
			children = (
				EADE0B571BD15DFF00C49C64 /* NSDateComponentsFormatter.swift */,
				EADE0B581BD15DFF00C49C64 /* NSDateIntervalFormatter.swift */,
				EADE0B5B1BD15DFF00C49C64 /* NSEnergyFormatter.swift */,
				EADE0B661BD15DFF00C49C64 /* NSLengthFormatter.swift */,
				EADE0B681BD15DFF00C49C64 /* NSMassFormatter.swift */,
				EADE0B6C1BD15DFF00C49C64 /* NSNumberFormatter.swift */,
				EADE0B711BD15DFF00C49C64 /* NSPersonNameComponentsFormatter.swift */,
				EADE0B511BD09F2F00C49C64 /* NSByteCountFormatter.swift */,
				5BDC3F351BCC5DCB00ED97BB /* NSDateFormatter.swift */,
				5BDC3F391BCC5DCB00ED97BB /* NSFormatter.swift */,
			);
			name = Formatters;
			sourceTree = "<group>";
		};
		EAB57B6B1BD1A7F6004AC5C5 /* URL */ = {
			isa = PBXGroup;
			children = (
				EADE0B7D1BD15DFF00C49C64 /* NSURLAuthenticationChallenge.swift */,
				EADE0B7E1BD15DFF00C49C64 /* NSURLCache.swift */,
				EADE0B7F1BD15DFF00C49C64 /* NSURLCredential.swift */,
				EADE0B801BD15DFF00C49C64 /* NSURLCredentialStorage.swift */,
				EADE0B811BD15DFF00C49C64 /* NSURLError.swift */,
				EADE0B821BD15DFF00C49C64 /* NSURLProtectionSpace.swift */,
				EADE0B831BD15DFF00C49C64 /* NSURLProtocol.swift */,
				EADE0B841BD15DFF00C49C64 /* NSURLRequest.swift */,
				EADE0B851BD15DFF00C49C64 /* NSURLResponse.swift */,
				EADE0B861BD15DFF00C49C64 /* NSURLSession.swift */,
				5BDC3F4A1BCC5DCB00ED97BB /* NSURL.swift */,
				EADE0B601BD15DFF00C49C64 /* NSHTTPCookie.swift */,
				EADE0B611BD15DFF00C49C64 /* NSHTTPCookieStorage.swift */,
				5BDC3F3A1BCC5DCB00ED97BB /* NSHost.swift */,
			);
			name = URL;
			sourceTree = "<group>";
		};
		EAB57B6C1BD1A852004AC5C5 /* Serialization */ = {
			isa = PBXGroup;
			children = (
				EADE0B641BD15DFF00C49C64 /* NSJSONSerialization.swift */,
				EADE0B651BD15DFF00C49C64 /* NSKeyedArchiver.swift */,
				D3BCEB9F1C2F6DDB00295652 /* NSKeyedCoderOldStyleArray.swift */,
				D39A14001C2D6E0A00295652 /* NSKeyedUnarchiver.swift */,
				5BDC3F321BCC5DCB00ED97BB /* NSCoder.swift */,
				5BDC3F421BCC5DCB00ED97BB /* NSPropertyList.swift */,
			);
			name = Serialization;
			sourceTree = "<group>";
		};
		EAB57B6D1BD1A866004AC5C5 /* XML */ = {
			isa = PBXGroup;
			children = (
				EADE0B891BD15DFF00C49C64 /* NSXMLDocument.swift */,
				EADE0B8A1BD15DFF00C49C64 /* NSXMLDTD.swift */,
				EADE0B8B1BD15DFF00C49C64 /* NSXMLDTDNode.swift */,
				EADE0B8C1BD15DFF00C49C64 /* NSXMLElement.swift */,
				EADE0B8D1BD15DFF00C49C64 /* NSXMLNode.swift */,
				EADE0B8E1BD15DFF00C49C64 /* NSXMLNodeOptions.swift */,
				EADE0B8F1BD15DFF00C49C64 /* NSXMLParser.swift */,
			);
			name = XML;
			sourceTree = "<group>";
		};
		EAB57B6E1BD1BE38004AC5C5 /* Runtime */ = {
			isa = PBXGroup;
			children = (
				5BDC3F371BCC5DCB00ED97BB /* NSEnumerator.swift */,
				5BDC3F3E1BCC5DCB00ED97BB /* NSObjCRuntime.swift */,
				5BDC3F3F1BCC5DCB00ED97BB /* NSObject.swift */,
				5BDC3F461BCC5DCB00ED97BB /* NSSwiftRuntime.swift */,
				D3BCEB9D1C2EDED800295652 /* NSLog.swift */,
			);
			name = Runtime;
			sourceTree = "<group>";
		};
		EAB57B6F1BD1BE81004AC5C5 /* Collections */ = {
			isa = PBXGroup;
			children = (
				EADE0B6E1BD15DFF00C49C64 /* NSOrderedSet.swift */,
				5BDC3FC91BCF176100ED97BB /* NSCFArray.swift */,
				EADE0B631BD15DFF00C49C64 /* NSIndexSet.swift */,
				EADE0B621BD15DFF00C49C64 /* NSIndexPath.swift */,
				5BDC3F2E1BCC5DCB00ED97BB /* NSArray.swift */,
				5BDC3F361BCC5DCB00ED97BB /* NSDictionary.swift */,
				5BDC3FCD1BCF17D300ED97BB /* NSCFDictionary.swift */,
				5BDC3F441BCC5DCB00ED97BB /* NSSet.swift */,
				5BDC3FCF1BCF17E600ED97BB /* NSCFSet.swift */,
				EADE0B541BD15DFF00C49C64 /* NSCache.swift */,
				EADE0B781BD15DFF00C49C64 /* NSSortDescriptor.swift */,
			);
			name = Collections;
			sourceTree = "<group>";
		};
		EAB57B701BD1C424004AC5C5 /* RunLoop */ = {
			isa = PBXGroup;
			children = (
				EADE0B721BD15DFF00C49C64 /* NSPort.swift */,
				EAB57B711BD1C7A5004AC5C5 /* NSPortMessage.swift */,
				EADE0B761BD15DFF00C49C64 /* NSRunLoop.swift */,
				EADE0B791BD15DFF00C49C64 /* NSStream.swift */,
				5BDC3F481BCC5DCB00ED97BB /* NSTimer.swift */,
			);
			name = RunLoop;
			sourceTree = "<group>";
		};
		EAB57B731BD2C493004AC5C5 /* String */ = {
			isa = PBXGroup;
			children = (
				EADE0B751BD15DFF00C49C64 /* NSRegularExpression.swift */,
				EADE0B771BD15DFF00C49C64 /* NSScanner.swift */,
				EADE0B7B1BD15DFF00C49C64 /* NSTextCheckingResult.swift */,
				EADE0B4F1BD09E3100C49C64 /* NSAttributedString.swift */,
				5BDC3F311BCC5DCB00ED97BB /* NSCharacterSet.swift */,
				5BDC3F451BCC5DCB00ED97BB /* NSString.swift */,
				5BDC3FCB1BCF177E00ED97BB /* NSCFString.swift */,
			);
			name = String;
			sourceTree = "<group>";
		};
		EAB57B741BD2C4A9004AC5C5 /* Number */ = {
			isa = PBXGroup;
			children = (
				5BDC3F431BCC5DCB00ED97BB /* NSRange.swift */,
				EADE0B591BD15DFF00C49C64 /* NSDecimal.swift */,
				EADE0B5A1BD15DFF00C49C64 /* NSDecimalNumber.swift */,
				EADE0B5F1BD15DFF00C49C64 /* NSGeometry.swift */,
				EADE0B4D1BD09E0800C49C64 /* NSAffineTransform.swift */,
				5BDC3F3D1BCC5DCB00ED97BB /* NSNumber.swift */,
				5BDC3F4C1BCC5DCB00ED97BB /* NSValue.swift */,
			);
			name = Number;
			sourceTree = "<group>";
		};
		EAB57B751BD2C549004AC5C5 /* UserDefaults */ = {
			isa = PBXGroup;
			children = (
				EADE0B871BD15DFF00C49C64 /* NSUserDefaults.swift */,
				5BDC3F3B1BCC5DCB00ED97BB /* NSLocale.swift */,
			);
			name = UserDefaults;
			sourceTree = "<group>";
		};
		EAB57B761BD2C568004AC5C5 /* OS */ = {
			isa = PBXGroup;
			children = (
				EADE0B5D1BD15DFF00C49C64 /* NSFileHandle.swift */,
				EADE0B5E1BD15DFF00C49C64 /* NSFileManager.swift */,
				EADE0B7A1BD15DFF00C49C64 /* NSTask.swift */,
				5BDC3F2F1BCC5DCB00ED97BB /* NSBundle.swift */,
				5BDC3F411BCC5DCB00ED97BB /* NSProcessInfo.swift */,
				5BDC3F471BCC5DCB00ED97BB /* NSThread.swift */,
				EADE0B6D1BD15DFF00C49C64 /* NSOperation.swift */,
				5BDC3F3C1BCC5DCB00ED97BB /* NSLock.swift */,
				5BDC3F401BCC5DCB00ED97BB /* NSPathUtilities.swift */,
			);
			name = OS;
			sourceTree = "<group>";
		};
		EAB57B771BD2C591004AC5C5 /* DateTime */ = {
			isa = PBXGroup;
			children = (
				5BDC3F301BCC5DCB00ED97BB /* NSCalendar.swift */,
				5BDC3F341BCC5DCB00ED97BB /* NSDate.swift */,
				5BDC3F491BCC5DCB00ED97BB /* NSTimeZone.swift */,
			);
			name = DateTime;
			sourceTree = "<group>";
		};
		EAB57B781BD2C614004AC5C5 /* Notifications */ = {
			isa = PBXGroup;
			children = (
				EADE0B691BD15DFF00C49C64 /* NSNotification.swift */,
				EADE0B6A1BD15DFF00C49C64 /* NSNotificationQueue.swift */,
			);
			name = Notifications;
			sourceTree = "<group>";
		};
		EAB57B791BD2C636004AC5C5 /* Model */ = {
			isa = PBXGroup;
			children = (
				EADE0B6B1BD15DFF00C49C64 /* NSNull.swift */,
				5BDC3F331BCC5DCB00ED97BB /* NSData.swift */,
				EADE0B741BD15DFF00C49C64 /* NSProgress.swift */,
				5BDC3F381BCC5DCB00ED97BB /* NSError.swift */,
				5BDC3F4B1BCC5DCB00ED97BB /* NSUUID.swift */,
				EADE0B701BD15DFF00C49C64 /* NSPersonNameComponents.swift */,
				522C253A1BF16E1600804FC6 /* FoundationErrors.swift */,
			);
			name = Model;
			sourceTree = "<group>";
		};
		EAD73D791C1A62BA00A0734B /* Resources */ = {
			isa = PBXGroup;
			children = (
				EADE0B531BD15DFF00C49C64 /* Info.plist */,
			);
			name = Resources;
			sourceTree = "<group>";
		};
/* End PBXGroup section */

/* Begin PBXHeadersBuildPhase section */
		5B5D885A1BBC938800234F36 /* Headers */ = {
			isa = PBXHeadersBuildPhase;
			buildActionMask = 2147483647;
			files = (
			);
			runOnlyForDeploymentPostprocessing = 0;
		};
		5B7C8A6C1BEA7F8F00C5B690 /* Headers */ = {
			isa = PBXHeadersBuildPhase;
			buildActionMask = 2147483647;
			files = (
				5BB5256C1BEC057200E63BE3 /* module.modulemap in Headers */,
				5B7C8AC81BEA80FC00C5B690 /* CFSet.h in Headers */,
				5B7C8ADC1BEA80FC00C5B690 /* CFSocket.h in Headers */,
				5B7C8ACC1BEA80FC00C5B690 /* CFDateFormatter.h in Headers */,
				5B7C8AD41BEA80FC00C5B690 /* CFXMLParser.h in Headers */,
				5B7C8AD11BEA80FC00C5B690 /* CFTimeZone.h in Headers */,
				5B7C8AC31BEA80FC00C5B690 /* CFBag.h in Headers */,
				5B7C8AE01BEA80FC00C5B690 /* CFStringEncodingExt.h in Headers */,
				5B7C8AE11BEA80FC00C5B690 /* CFURL.h in Headers */,
				5B7C8ABF1BEA807A00C5B690 /* CFUtilities.h in Headers */,
				5B7C8ADD1BEA80FC00C5B690 /* CFStream.h in Headers */,
				5B40F9F01C125011000E72E3 /* CFXMLInterface.h in Headers */,
				5B7C8AD71BEA80FC00C5B690 /* CFPlugInCOM.h in Headers */,
				5B7C8AFA1BEA81AC00C5B690 /* CFUniChar.h in Headers */,
				5B7C8AC91BEA80FC00C5B690 /* CFTree.h in Headers */,
				5B7C8ADA1BEA80FC00C5B690 /* CFMessagePort.h in Headers */,
				5B7C8ACF1BEA80FC00C5B690 /* CFDate.h in Headers */,
				5B7C8AC51BEA80FC00C5B690 /* CFBitVector.h in Headers */,
				5B7C8AEA1BEA81AC00C5B690 /* CFICULogging.h in Headers */,
				5B7C8AF61BEA81AC00C5B690 /* CFStringEncodingConverter.h in Headers */,
				5B7C8ADE1BEA80FC00C5B690 /* CFCharacterSet.h in Headers */,
				5B7C8ACB1BEA80FC00C5B690 /* CFCalendar.h in Headers */,
				5B7C8AF81BEA81AC00C5B690 /* CFStringEncodingConverterPriv.h in Headers */,
				5B7C8AC71BEA80FC00C5B690 /* CFDictionary.h in Headers */,
				5B7C8AEC1BEA81AC00C5B690 /* CFXMLInputStream.h in Headers */,
				5B7C8ADF1BEA80FC00C5B690 /* CFString.h in Headers */,
				5B7C8ABD1BEA806100C5B690 /* CFBase.h in Headers */,
				5B7C8AED1BEA81AC00C5B690 /* CFBundle_BinaryTypes.h in Headers */,
				5B7C8ACD1BEA80FC00C5B690 /* CFLocale.h in Headers */,
				5B7C8AE81BEA81AC00C5B690 /* CFStorage.h in Headers */,
				5B7C8B021BEA830200C5B690 /* CFBurstTrie.h in Headers */,
				5B7C8AD61BEA80FC00C5B690 /* CFPlugIn.h in Headers */,
				5B7C8AD81BEA80FC00C5B690 /* CFPreferences.h in Headers */,
				5B7C8AF11BEA81AC00C5B690 /* CFStreamAbstract.h in Headers */,
				5B7C8AFE1BEA81AC00C5B690 /* CFURLComponents.h in Headers */,
				5B7C8ABC1BEA805C00C5B690 /* CFAvailability.h in Headers */,
				5B7C8AF51BEA81AC00C5B690 /* CFStringDefaultEncoding.h in Headers */,
				5B7C8AD21BEA80FC00C5B690 /* CFPropertyList.h in Headers */,
				5B7C8AE51BEA81AC00C5B690 /* ForFoundationOnly.h in Headers */,
				5B7C8AD51BEA80FC00C5B690 /* CFBundle.h in Headers */,
				5B7C8AE21BEA80FC00C5B690 /* CFURLAccess.h in Headers */,
				5B7C8ACA1BEA80FC00C5B690 /* CFError.h in Headers */,
				5B7C8AE91BEA81AC00C5B690 /* CFLocaleInternal.h in Headers */,
				5B7C8AE61BEA81AC00C5B690 /* ForSwiftFoundationOnly.h in Headers */,
				5B7C8AC61BEA80FC00C5B690 /* CFData.h in Headers */,
				5B7C8AC01BEA807A00C5B690 /* CFUUID.h in Headers */,
				5B7C8AD31BEA80FC00C5B690 /* CFXMLNode.h in Headers */,
				5B7C8AC21BEA80FC00C5B690 /* CFArray.h in Headers */,
				5B7C8AFD1BEA81AC00C5B690 /* CFUnicodePrecomposition.h in Headers */,
				5B7C8ADB1BEA80FC00C5B690 /* CFRunLoop.h in Headers */,
				5B7C8AFC1BEA81AC00C5B690 /* CFUnicodeDecomposition.h in Headers */,
				5B7C8AF41BEA81AC00C5B690 /* CFCharacterSetPriv.h in Headers */,
				5B7C8AEF1BEA81AC00C5B690 /* CFBundlePriv.h in Headers */,
				5B7C8B011BEA82F800C5B690 /* CFError_Private.h in Headers */,
				5B7C8AF31BEA81AC00C5B690 /* CFStreamPriv.h in Headers */,
				5B7C8AF21BEA81AC00C5B690 /* CFStreamInternal.h in Headers */,
				5B7C8AEB1BEA81AC00C5B690 /* CFBigNumber.h in Headers */,
				EA66F6671BF2F2F100136161 /* CoreFoundation.h in Headers */,
				5B7C8AFF1BEA81AC00C5B690 /* CFURLPriv.h in Headers */,
				5B7C8AEE1BEA81AC00C5B690 /* CFBundle_Internal.h in Headers */,
				5B7C8AF01BEA81AC00C5B690 /* CFPlugIn_Factory.h in Headers */,
				5B7C8AE41BEA81AC00C5B690 /* CFPriv.h in Headers */,
				5B7C8AD91BEA80FC00C5B690 /* CFMachPort.h in Headers */,
				5B7C8AE71BEA81AC00C5B690 /* CFBasicHash.h in Headers */,
				5B7C8AC41BEA80FC00C5B690 /* CFBinaryHeap.h in Headers */,
				5B7C8AFB1BEA81AC00C5B690 /* CFUniCharPriv.h in Headers */,
				5B7C8AF91BEA81AC00C5B690 /* CFStringEncodingDatabase.h in Headers */,
				EA66F6361BEED03E00136161 /* TargetConditionals.h in Headers */,
				5B7C8B001BEA82ED00C5B690 /* CFRuntime.h in Headers */,
				5B7C8ABE1BEA807A00C5B690 /* CFByteOrder.h in Headers */,
				5B7C8AF71BEA81AC00C5B690 /* CFStringEncodingConverterExt.h in Headers */,
				5B7C8AE31BEA81AC00C5B690 /* CFLogUtilities.h in Headers */,
				5B7C8AD01BEA80FC00C5B690 /* CFNumber.h in Headers */,
				5B7C8ACE1BEA80FC00C5B690 /* CFNumberFormatter.h in Headers */,
			);
			runOnlyForDeploymentPostprocessing = 0;
		};
/* End PBXHeadersBuildPhase section */

/* Begin PBXNativeTarget section */
		5B5D885C1BBC938800234F36 /* SwiftFoundation */ = {
			isa = PBXNativeTarget;
			buildConfigurationList = 5B5D88651BBC938800234F36 /* Build configuration list for PBXNativeTarget "SwiftFoundation" */;
			buildPhases = (
				5B5D88591BBC938800234F36 /* Frameworks */,
				5B5D885A1BBC938800234F36 /* Headers */,
				5B5D885B1BBC938800234F36 /* Resources */,
				5BDC3F6F1BCC608700ED97BB /* Framework Headers */,
				5B5D88581BBC938800234F36 /* Sources */,
			);
			buildRules = (
			);
			dependencies = (
				EA993CE31BEACD8E000969A2 /* PBXTargetDependency */,
			);
			name = SwiftFoundation;
			productName = CoreFoundation;
			productReference = 5B5D885D1BBC938800234F36 /* SwiftFoundation.framework */;
			productType = "com.apple.product-type.framework";
		};
		5B7C8A6D1BEA7F8F00C5B690 /* CoreFoundation */ = {
			isa = PBXNativeTarget;
			buildConfigurationList = 5B7C8A711BEA7F8F00C5B690 /* Build configuration list for PBXNativeTarget "CoreFoundation" */;
			buildPhases = (
				5B7C8A6A1BEA7F8F00C5B690 /* Sources */,
				5B7C8A6B1BEA7F8F00C5B690 /* Frameworks */,
				5B7C8A6C1BEA7F8F00C5B690 /* Headers */,
			);
			buildRules = (
			);
			dependencies = (
			);
			name = CoreFoundation;
			productName = CoreFoundation;
			productReference = 5B7C8A6E1BEA7F8F00C5B690 /* libCoreFoundation.a */;
			productType = "com.apple.product-type.library.static";
		};
		5BDC405B1BD6D83B00ED97BB /* TestFoundation */ = {
			isa = PBXNativeTarget;
			buildConfigurationList = 5BDC405F1BD6D83B00ED97BB /* Build configuration list for PBXNativeTarget "TestFoundation" */;
			buildPhases = (
				5BDC40581BD6D83B00ED97BB /* Sources */,
				5BDC40591BD6D83B00ED97BB /* Frameworks */,
				5BDC405A1BD6D83B00ED97BB /* Resources */,
				5BDC406D1BD6D8B300ED97BB /* CopyFiles */,
			);
			buildRules = (
			);
			dependencies = (
			);
			name = TestFoundation;
			productName = TestFoundation;
			productReference = 5BDC405C1BD6D83B00ED97BB /* TestFoundation.app */;
			productType = "com.apple.product-type.bundle";
		};
		EA66F66E1BF56CCB00136161 /* plutil */ = {
			isa = PBXNativeTarget;
			buildConfigurationList = EA66F6751BF56CCB00136161 /* Build configuration list for PBXNativeTarget "plutil" */;
			buildPhases = (
				EA66F66B1BF56CCB00136161 /* Sources */,
				EA66F66C1BF56CCB00136161 /* Frameworks */,
				EA66F66D1BF56CCB00136161 /* CopyFiles */,
			);
			buildRules = (
			);
			dependencies = (
			);
			name = plutil;
			productName = plutil;
			productReference = EA66F66F1BF56CCB00136161 /* plutil */;
			productType = "com.apple.product-type.tool";
		};
/* End PBXNativeTarget section */

/* Begin PBXProject section */
		5B5D88541BBC938800234F36 /* Project object */ = {
			isa = PBXProject;
			attributes = {
				LastSwiftUpdateCheck = 0720;
				LastUpgradeCheck = 0710;
				ORGANIZATIONNAME = Apple;
				TargetAttributes = {
					5B5D885C1BBC938800234F36 = {
						CreatedOnToolsVersion = 7.1;
					};
					5B7C8A6D1BEA7F8F00C5B690 = {
						CreatedOnToolsVersion = 7.2;
					};
					5BDC405B1BD6D83B00ED97BB = {
						CreatedOnToolsVersion = 7.1;
					};
					EA66F66E1BF56CCB00136161 = {
						CreatedOnToolsVersion = 7.1;
					};
				};
			};
			buildConfigurationList = 5B5D88571BBC938800234F36 /* Build configuration list for PBXProject "Foundation" */;
			compatibilityVersion = "Xcode 3.2";
			developmentRegion = English;
			hasScannedForEncodings = 0;
			knownRegions = (
				en,
			);
			mainGroup = 5B5D88531BBC938800234F36;
			productRefGroup = 5B5D885E1BBC938800234F36 /* Products */;
			projectDirPath = "";
			projectRoot = "";
			targets = (
				5B5D885C1BBC938800234F36 /* SwiftFoundation */,
				5BDC405B1BD6D83B00ED97BB /* TestFoundation */,
				5B7C8A6D1BEA7F8F00C5B690 /* CoreFoundation */,
				EA66F66E1BF56CCB00136161 /* plutil */,
			);
		};
/* End PBXProject section */

/* Begin PBXResourcesBuildPhase section */
		5B5D885B1BBC938800234F36 /* Resources */ = {
			isa = PBXResourcesBuildPhase;
			buildActionMask = 2147483647;
			files = (
				EADE0B911BD15DFF00C49C64 /* Info.plist in Resources */,
			);
			runOnlyForDeploymentPostprocessing = 0;
		};
		5BDC405A1BD6D83B00ED97BB /* Resources */ = {
			isa = PBXResourcesBuildPhase;
			buildActionMask = 2147483647;
			files = (
				528776191BF27D9500CB0090 /* Test.plist in Resources */,
				EA66F6481BF1619600136161 /* NSURLTestData.plist in Resources */,
				CE19A88C1C23AA2300B4CB6A /* NSStringTestData.txt in Resources */,
			);
			runOnlyForDeploymentPostprocessing = 0;
		};
/* End PBXResourcesBuildPhase section */

/* Begin PBXSourcesBuildPhase section */
		5B5D88581BBC938800234F36 /* Sources */ = {
			isa = PBXSourcesBuildPhase;
			buildActionMask = 2147483647;
			files = (
				5BF7AE831BCD50CD008F214A /* NSArray.swift in Sources */,
				EADE0B991BD15DFF00C49C64 /* NSEnergyFormatter.swift in Sources */,
				EADE0BBF1BD15E0000C49C64 /* NSURLError.swift in Sources */,
				EADE0BAF1BD15E0000C49C64 /* NSPersonNameComponentsFormatter.swift in Sources */,
				EADE0B941BD15DFF00C49C64 /* NSCompoundPredicate.swift in Sources */,
				528776141BF2629700CB0090 /* FoundationErrors.swift in Sources */,
				EADE0BC91BD15E0000C49C64 /* NSXMLDTDNode.swift in Sources */,
				EADE0BA91BD15E0000C49C64 /* NSNull.swift in Sources */,
				EADE0BC01BD15E0000C49C64 /* NSURLProtectionSpace.swift in Sources */,
				5BF7AEAC1BCD51F9008F214A /* NSEnumerator.swift in Sources */,
				61E0117E1C1B55B9000037DD /* NSTimer.swift in Sources */,
				EADE0BCD1BD15E0000C49C64 /* NSXMLParser.swift in Sources */,
				5BDC3FD01BCF17E600ED97BB /* NSCFSet.swift in Sources */,
				EADE0B931BD15DFF00C49C64 /* NSComparisonPredicate.swift in Sources */,
				EADE0B921BD15DFF00C49C64 /* NSCache.swift in Sources */,
				EADE0BAB1BD15E0000C49C64 /* NSOperation.swift in Sources */,
				EADE0B9A1BD15DFF00C49C64 /* NSExpression.swift in Sources */,
				EADE0BB01BD15E0000C49C64 /* NSPort.swift in Sources */,
				EADE0BB91BD15E0000C49C64 /* NSTextCheckingResult.swift in Sources */,
				5BF7AEBE1BCD51F9008F214A /* NSTimeZone.swift in Sources */,
				EADE0B951BD15DFF00C49C64 /* NSDateComponentsFormatter.swift in Sources */,
				EADE0BBD1BD15E0000C49C64 /* NSURLCredential.swift in Sources */,
				EADE0BCA1BD15E0000C49C64 /* NSXMLElement.swift in Sources */,
				EADE0BA21BD15E0000C49C64 /* NSJSONSerialization.swift in Sources */,
				5BF7AEBA1BCD51F9008F214A /* NSString.swift in Sources */,
				EADE0BC41BD15E0000C49C64 /* NSURLSession.swift in Sources */,
				5BF7AEB81BCD51F9008F214A /* NSRange.swift in Sources */,
				EADE0B501BD09E3100C49C64 /* NSAttributedString.swift in Sources */,
				5BF7AEBB1BCD51F9008F214A /* NSSwiftRuntime.swift in Sources */,
				EADE0B9B1BD15DFF00C49C64 /* NSFileHandle.swift in Sources */,
				EADE0BB11BD15E0000C49C64 /* NSPredicate.swift in Sources */,
				5BF7AEC01BCD51F9008F214A /* NSUUID.swift in Sources */,
				EADE0BCB1BD15E0000C49C64 /* NSXMLNode.swift in Sources */,
				5BF7AEB01BCD51F9008F214A /* NSLocale.swift in Sources */,
				EADE0BA31BD15E0000C49C64 /* NSKeyedArchiver.swift in Sources */,
				5BF7AEAD1BCD51F9008F214A /* NSError.swift in Sources */,
				EADE0BB61BD15E0000C49C64 /* NSSortDescriptor.swift in Sources */,
				5BF7AEA41BCD51F9008F214A /* NSBundle.swift in Sources */,
				EAB57B721BD1C7A5004AC5C5 /* NSPortMessage.swift in Sources */,
				EADE0BBB1BD15E0000C49C64 /* NSURLAuthenticationChallenge.swift in Sources */,
				EADE0BA11BD15DFF00C49C64 /* NSIndexSet.swift in Sources */,
				5BF7AEA91BCD51F9008F214A /* NSDate.swift in Sources */,
				5BF7AEC11BCD51F9008F214A /* NSValue.swift in Sources */,
				5BF7AEAE1BCD51F9008F214A /* NSFormatter.swift in Sources */,
				EADE0B9C1BD15DFF00C49C64 /* NSFileManager.swift in Sources */,
				5BF7AEA61BCD51F9008F214A /* NSCharacterSet.swift in Sources */,
				EADE0BB71BD15E0000C49C64 /* NSStream.swift in Sources */,
				5BF7AEBF1BCD51F9008F214A /* NSURL.swift in Sources */,
				5BF7AEBC1BCD51F9008F214A /* NSThread.swift in Sources */,
				5BF7AEA81BCD51F9008F214A /* NSData.swift in Sources */,
				EADE0BB51BD15E0000C49C64 /* NSScanner.swift in Sources */,
				EADE0BA01BD15DFF00C49C64 /* NSIndexPath.swift in Sources */,
				5BF7AEB51BCD51F9008F214A /* NSPathUtilities.swift in Sources */,
				EADE0BC21BD15E0000C49C64 /* NSURLRequest.swift in Sources */,
				EADE0B9D1BD15DFF00C49C64 /* NSGeometry.swift in Sources */,
				5BF7AEAA1BCD51F9008F214A /* NSDateFormatter.swift in Sources */,
				5BF7AEB61BCD51F9008F214A /* NSProcessInfo.swift in Sources */,
				EADE0BB31BD15E0000C49C64 /* NSRegularExpression.swift in Sources */,
				EADE0BA41BD15E0000C49C64 /* NSLengthFormatter.swift in Sources */,
				5BDC3FCA1BCF176100ED97BB /* NSCFArray.swift in Sources */,
				EADE0BB21BD15E0000C49C64 /* NSProgress.swift in Sources */,
				EADE0B961BD15DFF00C49C64 /* NSDateIntervalFormatter.swift in Sources */,
				5BF7AEA51BCD51F9008F214A /* NSCalendar.swift in Sources */,
				EADE0BB81BD15E0000C49C64 /* NSTask.swift in Sources */,
				5BF7AEB31BCD51F9008F214A /* NSObjCRuntime.swift in Sources */,
				5BF7AEAB1BCD51F9008F214A /* NSDictionary.swift in Sources */,
				EADE0BAA1BD15E0000C49C64 /* NSNumberFormatter.swift in Sources */,
				D39A14011C2D6E0A00295652 /* NSKeyedUnarchiver.swift in Sources */,
				5BF7AEAF1BCD51F9008F214A /* NSHost.swift in Sources */,
				EADE0B4E1BD09E0800C49C64 /* NSAffineTransform.swift in Sources */,
				EADE0BC71BD15E0000C49C64 /* NSXMLDocument.swift in Sources */,
				5BDC3FCE1BCF17D300ED97BB /* NSCFDictionary.swift in Sources */,
				EADE0BA81BD15E0000C49C64 /* NSNotificationQueue.swift in Sources */,
				EADE0B981BD15DFF00C49C64 /* NSDecimalNumber.swift in Sources */,
				5BF7AEA71BCD51F9008F214A /* NSCoder.swift in Sources */,
				D3BCEBA01C2F6DDB00295652 /* NSKeyedCoderOldStyleArray.swift in Sources */,
				EADE0BA71BD15E0000C49C64 /* NSNotification.swift in Sources */,
				5BF7AEB41BCD51F9008F214A /* NSObject.swift in Sources */,
				EADE0B521BD09F2F00C49C64 /* NSByteCountFormatter.swift in Sources */,
				EADE0BC11BD15E0000C49C64 /* NSURLProtocol.swift in Sources */,
				D3BCEB9E1C2EDED800295652 /* NSLog.swift in Sources */,
				61E0117D1C1B5590000037DD /* NSRunLoop.swift in Sources */,
				EADE0BC81BD15E0000C49C64 /* NSXMLDTD.swift in Sources */,
				EADE0BA61BD15E0000C49C64 /* NSMassFormatter.swift in Sources */,
				EADE0BCC1BD15E0000C49C64 /* NSXMLNodeOptions.swift in Sources */,
				5BF7AEB21BCD51F9008F214A /* NSNumber.swift in Sources */,
				EADE0BBC1BD15E0000C49C64 /* NSURLCache.swift in Sources */,
				EADE0BC51BD15E0000C49C64 /* NSUserDefaults.swift in Sources */,
				5BF7AEB11BCD51F9008F214A /* NSLock.swift in Sources */,
				5BF7AEB91BCD51F9008F214A /* NSSet.swift in Sources */,
				EADE0B9E1BD15DFF00C49C64 /* NSHTTPCookie.swift in Sources */,
				5BDC3FCC1BCF177E00ED97BB /* NSCFString.swift in Sources */,
				EADE0BAC1BD15E0000C49C64 /* NSOrderedSet.swift in Sources */,
				EADE0BC31BD15E0000C49C64 /* NSURLResponse.swift in Sources */,
				EADE0B971BD15DFF00C49C64 /* NSDecimal.swift in Sources */,
				EADE0B9F1BD15DFF00C49C64 /* NSHTTPCookieStorage.swift in Sources */,
				EADE0BBE1BD15E0000C49C64 /* NSURLCredentialStorage.swift in Sources */,
				5BF7AEB71BCD51F9008F214A /* NSPropertyList.swift in Sources */,
				EADE0BAE1BD15E0000C49C64 /* NSPersonNameComponents.swift in Sources */,
			);
			runOnlyForDeploymentPostprocessing = 0;
		};
		5B7C8A6A1BEA7F8F00C5B690 /* Sources */ = {
			isa = PBXSourcesBuildPhase;
			buildActionMask = 2147483647;
			files = (
				5B7C8A871BEA7FDB00C5B690 /* CFLocale.c in Sources */,
				61E011801C1B5994000037DD /* CFSocket.c in Sources */,
				5B7C8AB71BEA801700C5B690 /* CFUnicodePrecomposition.c in Sources */,
				5B7C8A721BEA7FCE00C5B690 /* CFBase.c in Sources */,
				5B7C8A951BEA7FEC00C5B690 /* CFXMLTree.c in Sources */,
				5B7C8AB81BEA802100C5B690 /* CFURLComponents_URIParser.c in Sources */,
				5B7C8A8E1BEA7FE200C5B690 /* CFTimeZone.c in Sources */,
				5B7C8A791BEA7FCE00C5B690 /* CFUUID.c in Sources */,
				D39A13FD1C2A34B700295652 /* CFConcreteStreams.c in Sources */,
				D39A13FE1C2A34BD00295652 /* CFSocketStream.c in Sources */,
				D39A13FF1C2A34C100295652 /* CFStream.c in Sources */,
				5B7C8A7F1BEA7FCE00C5B690 /* CFData.c in Sources */,
				5B7C8A9C1BEA7FF900C5B690 /* CFBundle.c in Sources */,
				5B7C8AB51BEA801700C5B690 /* CFUniChar.c in Sources */,
				61E011811C1B5998000037DD /* CFMessagePort.c in Sources */,
				5B7C8AB61BEA801700C5B690 /* CFUnicodeDecomposition.c in Sources */,
				5B7C8A881BEA7FDB00C5B690 /* CFLocaleIdentifier.c in Sources */,
				5B7C8AB01BEA801700C5B690 /* CFBuiltinConverters.c in Sources */,
				5B7C8A761BEA7FCE00C5B690 /* CFSortFunctions.c in Sources */,
				5B2B59831C24D00C00271109 /* CFSocketStream.c in Sources */,
				5B7C8A941BEA7FEC00C5B690 /* CFXMLParser.c in Sources */,
				5B7C8AA11BEA800400C5B690 /* CFApplicationPreferences.c in Sources */,
				5B2B59821C24D00500271109 /* CFStream.c in Sources */,
				5B7C8A8B1BEA7FE200C5B690 /* CFBigNumber.c in Sources */,
				5B7C8A7D1BEA7FCE00C5B690 /* CFBinaryHeap.c in Sources */,
				5B7C8A7E1BEA7FCE00C5B690 /* CFBitVector.c in Sources */,
				5B7C8A8F1BEA7FEC00C5B690 /* CFBinaryPList.c in Sources */,
				5B7C8A911BEA7FEC00C5B690 /* CFPropertyList.c in Sources */,
				5B7C8AB41BEA801700C5B690 /* CFStringEncodingDatabase.c in Sources */,
				5B7C8A831BEA7FCE00C5B690 /* CFTree.c in Sources */,
				5B7C8A981BEA7FF900C5B690 /* CFBundle_InfoPlist.c in Sources */,
				5B40F9EF1C124F47000E72E3 /* CFXMLInterface.c in Sources */,
				5B7C8A961BEA7FF900C5B690 /* CFBundle_Binary.c in Sources */,
				5B7C8AAC1BEA800D00C5B690 /* CFString.c in Sources */,
				5B7C8A821BEA7FCE00C5B690 /* CFStorage.c in Sources */,
				5B7C8AAF1BEA800D00C5B690 /* CFStringUtilities.c in Sources */,
				5B7C8A891BEA7FDB00C5B690 /* CFNumberFormatter.c in Sources */,
				5B7C8A8C1BEA7FE200C5B690 /* CFDate.c in Sources */,
				5B7C8A751BEA7FCE00C5B690 /* CFRuntime.c in Sources */,
				5B7C8A7C1BEA7FCE00C5B690 /* CFBasicHash.c in Sources */,
				61E011821C1B599A000037DD /* CFMachPort.c in Sources */,
				5B7C8A921BEA7FEC00C5B690 /* CFXMLInputStream.c in Sources */,
				5B7C8AAA1BEA800D00C5B690 /* CFBurstTrie.c in Sources */,
				5B7C8A9E1BEA7FF900C5B690 /* CFPlugIn_Instance.c in Sources */,
				5B7C8A801BEA7FCE00C5B690 /* CFDictionary.c in Sources */,
				5BC2C00F1C07833200CC214E /* CFStringTransform.c in Sources */,
				5B7C8AAE1BEA800D00C5B690 /* CFStringScanner.c in Sources */,
				5B7C8A771BEA7FCE00C5B690 /* CFSystemDirectories.c in Sources */,
				5B7C8AAD1BEA800D00C5B690 /* CFStringEncodings.c in Sources */,
				5B7C8AB21BEA801700C5B690 /* CFPlatformConverters.c in Sources */,
				5B7C8AB91BEA802100C5B690 /* CFURLComponents.c in Sources */,
				5B7C8A9D1BEA7FF900C5B690 /* CFPlugIn_Factory.c in Sources */,
				5B7C8A861BEA7FDB00C5B690 /* CFDateFormatter.c in Sources */,
				5B7C8AAB1BEA800D00C5B690 /* CFCharacterSet.c in Sources */,
				5B7C8A7A1BEA7FCE00C5B690 /* CFArray.c in Sources */,
				5B7C8ABA1BEA802100C5B690 /* CFURL.c in Sources */,
				5B7C8A731BEA7FCE00C5B690 /* CFFileUtilities.c in Sources */,
				5B7C8A971BEA7FF900C5B690 /* CFBundle_Grok.c in Sources */,
				5B7C8ABB1BEA802100C5B690 /* CFURLAccess.c in Sources */,
				5B7C8A901BEA7FEC00C5B690 /* CFOldStylePList.c in Sources */,
				61E0117F1C1B5990000037DD /* CFRunLoop.c in Sources */,
				5B7C8A7B1BEA7FCE00C5B690 /* CFBag.c in Sources */,
				5B7C8AA21BEA800400C5B690 /* CFPreferences.c in Sources */,
				5B7C8A811BEA7FCE00C5B690 /* CFSet.c in Sources */,
				5B7C8A8A1BEA7FDB00C5B690 /* CFLocaleKeys.c in Sources */,
				5B7C8A9B1BEA7FF900C5B690 /* CFBundle_Strings.c in Sources */,
				5B2B59841C24D01100271109 /* CFConcreteStreams.c in Sources */,
				5B7C8A851BEA7FDB00C5B690 /* CFCalendar.c in Sources */,
				5B7C8A9F1BEA7FF900C5B690 /* CFPlugIn_PlugIn.c in Sources */,
				5B7C8AB11BEA801700C5B690 /* CFICUConverters.c in Sources */,
				5B7C8A841BEA7FDB00C5B690 /* CFError.c in Sources */,
				5B7C8A8D1BEA7FE200C5B690 /* CFNumber.c in Sources */,
				5B7C8A991BEA7FF900C5B690 /* CFBundle_Locale.c in Sources */,
				5B7C8A741BEA7FCE00C5B690 /* CFPlatform.c in Sources */,
				5B7C8A931BEA7FEC00C5B690 /* CFXMLNode.c in Sources */,
				5B7C8A781BEA7FCE00C5B690 /* CFUtilities.c in Sources */,
				5B7C8AB31BEA801700C5B690 /* CFStringEncodingConverter.c in Sources */,
				5B7C8A9A1BEA7FF900C5B690 /* CFBundle_Resources.c in Sources */,
				5B7C8AA01BEA7FF900C5B690 /* CFPlugIn.c in Sources */,
			);
			runOnlyForDeploymentPostprocessing = 0;
		};
		5BDC40581BD6D83B00ED97BB /* Sources */ = {
			isa = PBXSourcesBuildPhase;
			buildActionMask = 2147483647;
			files = (
				400E22651C1A4E58007C5933 /* TestNSProcessInfo.swift in Sources */,
				525AECED1BF2C9C500D15BB0 /* TestNSFileManager.swift in Sources */,
				5B915F0F1C1A320E00BE40C5 /* TestNSJSONSerialization.swift in Sources */,
				EA66F6501BF1619600136161 /* TestNSNumber.swift in Sources */,
				844DC3331C17584F005611F9 /* TestNSScanner.swift in Sources */,
				E876A73E1C1180E000F279EC /* TestNSRange.swift in Sources */,
				5E5835F41C20C9B500C81317 /* TestNSThread.swift in Sources */,
				C2A9D75C1C15C08B00993803 /* TestNSUUID.swift in Sources */,
				A5A34B561C18C85D00FD972B /* TestNSByteCountFormatter.swift in Sources */,
				612952F91C1B235900BE0FD9 /* TestNSNull.swift in Sources */,
				EA66F6521BF1619600136161 /* TestNSPropertyList.swift in Sources */,
				4AE109271C17CCBF007367B5 /* TestNSIndexPath.swift in Sources */,
				4DC1D0801C12EEEF00B5948A /* TestNSPipe.swift in Sources */,
				84BA558E1C16F90900F48C54 /* TestNSTimeZone.swift in Sources */,
				52829AD71C160D64003BC4EF /* TestNSCalendar.swift in Sources */,
				C93559291C12C49F009FD6A9 /* TestNSAffineTransform.swift in Sources */,
				DCDBB8331C1768AC00313299 /* TestNSData.swift in Sources */,
				83712C8E1C1684900049AD49 /* TestNSURLRequest.swift in Sources */,
				EA66F64E1BF1619600136161 /* TestNSIndexSet.swift in Sources */,
				22B9C1E11C165D7A00DECFF9 /* TestNSDate.swift in Sources */,
				848A30581C137B3500C83206 /* TestNSHTTPCookie.swift in Sources */,
				EA66F6541BF1619600136161 /* TestNSSet.swift in Sources */,
				EA66F64A1BF1619600136161 /* TestNSArray.swift in Sources */,
				5BC1D8BE1BF3B09E009D3973 /* TestNSCharacterSet.swift in Sources */,
				EA66F6561BF1619600136161 /* TestNSString.swift in Sources */,
				7A7D6FBB1C16439400957E2E /* TestNSURLResponse.swift in Sources */,
				61F8AE7D1C180FC600FB62F0 /* TestNSNotificationCenter.swift in Sources */,
				5B40F9F21C125187000E72E3 /* TestNSXMLParser.swift in Sources */,
				61A395FA1C2484490029B337 /* TestNSLocale.swift in Sources */,
				6E203B8D1C1303BB003B2576 /* TestNSBundle.swift in Sources */,
				88D28DE71C13AE9000494606 /* TestNSGeometry.swift in Sources */,
				EA66F64C1BF1619600136161 /* TestNSDictionary.swift in Sources */,
				ED58F76F1C134B3A00E6A5BE /* (null) in Sources */,
				AA664D4F1C1B03CA00C22186 /* TestNSNumberFormatter.swift in Sources */,
				EA66F6581BF1619600136161 /* TestNSURL.swift in Sources */,
				61D6C9EF1C1DFE9500DEF583 /* TestNSTimer.swift in Sources */,
				61E0117C1C1B554D000037DD /* TestNSRunLoop.swift in Sources */,
				EA66F6441BF1619600136161 /* main.swift in Sources */,
			);
			runOnlyForDeploymentPostprocessing = 0;
		};
		EA66F66B1BF56CCB00136161 /* Sources */ = {
			isa = PBXSourcesBuildPhase;
			buildActionMask = 2147483647;
			files = (
				EA66F6761BF56CDE00136161 /* main.swift in Sources */,
			);
			runOnlyForDeploymentPostprocessing = 0;
		};
/* End PBXSourcesBuildPhase section */

/* Begin PBXTargetDependency section */
		EA993CE31BEACD8E000969A2 /* PBXTargetDependency */ = {
			isa = PBXTargetDependency;
			target = 5B7C8A6D1BEA7F8F00C5B690 /* CoreFoundation */;
			targetProxy = EA993CE21BEACD8E000969A2 /* PBXContainerItemProxy */;
		};
/* End PBXTargetDependency section */

/* Begin XCBuildConfiguration section */
		5B5D88631BBC938800234F36 /* Debug */ = {
			isa = XCBuildConfiguration;
			buildSettings = {
				ALWAYS_SEARCH_USER_PATHS = NO;
				CLANG_CXX_LANGUAGE_STANDARD = "gnu++0x";
				CLANG_CXX_LIBRARY = "libc++";
				CLANG_LINK_OBJC_RUNTIME = NO;
				CLANG_MODULES_AUTOLINK = NO;
				CLANG_WARN_BOOL_CONVERSION = YES;
				CLANG_WARN_CONSTANT_CONVERSION = YES;
				CLANG_WARN_DIRECT_OBJC_ISA_USAGE = YES_ERROR;
				CLANG_WARN_EMPTY_BODY = YES;
				CLANG_WARN_ENUM_CONVERSION = YES;
				CLANG_WARN_INT_CONVERSION = YES;
				CLANG_WARN_OBJC_ROOT_CLASS = YES_ERROR;
				CLANG_WARN_UNREACHABLE_CODE = YES;
				CLANG_WARN__DUPLICATE_METHOD_MATCH = YES;
				CODE_SIGN_IDENTITY = "";
				COPY_PHASE_STRIP = NO;
				CURRENT_PROJECT_VERSION = 1;
				DEBUG_INFORMATION_FORMAT = dwarf;
				ENABLE_STRICT_OBJC_MSGSEND = YES;
				ENABLE_TESTABILITY = YES;
				GCC_C_LANGUAGE_STANDARD = gnu99;
				GCC_DYNAMIC_NO_PIC = NO;
				GCC_ENABLE_OBJC_EXCEPTIONS = NO;
				GCC_NO_COMMON_BLOCKS = YES;
				GCC_OPTIMIZATION_LEVEL = 0;
				GCC_PREPROCESSOR_DEFINITIONS = (
					"DEBUG=1",
					"$(inherited)",
				);
				GCC_WARN_64_TO_32_BIT_CONVERSION = YES;
				GCC_WARN_ABOUT_RETURN_TYPE = YES_ERROR;
				GCC_WARN_UNDECLARED_SELECTOR = YES;
				GCC_WARN_UNINITIALIZED_AUTOS = YES_AGGRESSIVE;
				GCC_WARN_UNUSED_FUNCTION = YES;
				GCC_WARN_UNUSED_VARIABLE = YES;
				MACOSX_DEPLOYMENT_TARGET = 10.11;
				MTL_ENABLE_DEBUG_INFO = YES;
				ONLY_ACTIVE_ARCH = YES;
				SDKROOT = macosx;
				VERSIONING_SYSTEM = "apple-generic";
				VERSION_INFO_PREFIX = "";
			};
			name = Debug;
		};
		5B5D88641BBC938800234F36 /* Release */ = {
			isa = XCBuildConfiguration;
			buildSettings = {
				ALWAYS_SEARCH_USER_PATHS = NO;
				CLANG_CXX_LANGUAGE_STANDARD = "gnu++0x";
				CLANG_CXX_LIBRARY = "libc++";
				CLANG_LINK_OBJC_RUNTIME = NO;
				CLANG_MODULES_AUTOLINK = NO;
				CLANG_WARN_BOOL_CONVERSION = YES;
				CLANG_WARN_CONSTANT_CONVERSION = YES;
				CLANG_WARN_DIRECT_OBJC_ISA_USAGE = YES_ERROR;
				CLANG_WARN_EMPTY_BODY = YES;
				CLANG_WARN_ENUM_CONVERSION = YES;
				CLANG_WARN_INT_CONVERSION = YES;
				CLANG_WARN_OBJC_ROOT_CLASS = YES_ERROR;
				CLANG_WARN_UNREACHABLE_CODE = YES;
				CLANG_WARN__DUPLICATE_METHOD_MATCH = YES;
				CODE_SIGN_IDENTITY = "";
				COPY_PHASE_STRIP = NO;
				CURRENT_PROJECT_VERSION = 1;
				DEBUG_INFORMATION_FORMAT = "dwarf-with-dsym";
				ENABLE_NS_ASSERTIONS = NO;
				ENABLE_STRICT_OBJC_MSGSEND = YES;
				GCC_C_LANGUAGE_STANDARD = gnu99;
				GCC_ENABLE_OBJC_EXCEPTIONS = NO;
				GCC_NO_COMMON_BLOCKS = YES;
				GCC_WARN_64_TO_32_BIT_CONVERSION = YES;
				GCC_WARN_ABOUT_RETURN_TYPE = YES_ERROR;
				GCC_WARN_UNDECLARED_SELECTOR = YES;
				GCC_WARN_UNINITIALIZED_AUTOS = YES_AGGRESSIVE;
				GCC_WARN_UNUSED_FUNCTION = YES;
				GCC_WARN_UNUSED_VARIABLE = YES;
				MACOSX_DEPLOYMENT_TARGET = 10.11;
				MTL_ENABLE_DEBUG_INFO = NO;
				SDKROOT = macosx;
				VERSIONING_SYSTEM = "apple-generic";
				VERSION_INFO_PREFIX = "";
			};
			name = Release;
		};
		5B5D88661BBC938800234F36 /* Debug */ = {
			isa = XCBuildConfiguration;
			buildSettings = {
				ALWAYS_SEARCH_USER_PATHS = YES;
				CLANG_ENABLE_MODULES = YES;
				CLANG_MODULES_AUTOLINK = NO;
				COMBINE_HIDPI_IMAGES = YES;
				DEFINES_MODULE = YES;
				DYLIB_COMPATIBILITY_VERSION = 150;
				DYLIB_CURRENT_VERSION = 1303;
				DYLIB_INSTALL_NAME_BASE = "@rpath";
				FRAMEWORK_VERSION = A;
				GCC_PREFIX_HEADER = CoreFoundation/Base.subproj/CoreFoundation_Prefix.h;
				HEADER_SEARCH_PATHS = "$(CONFIGURATION_BUILD_DIR)/usr/local/include";
				INFOPLIST_FILE = Foundation/Info.plist;
				INIT_ROUTINE = "___CFInitialize";
				INSTALL_PATH = "$(LOCAL_LIBRARY_DIR)/Frameworks";
				LD_RUNPATH_SEARCH_PATHS = "$(inherited) @executable_path/../Frameworks @loader_path/Frameworks";
				OTHER_CFLAGS = (
					"-DCF_BUILDING_CF",
					"-DDEPLOYMENT_TARGET_MACOSX",
					"-DDEPLOYMENT_RUNTIME_SWIFT",
					"-I$(SRCROOT)/bootstrap/common/usr/include",
					"-I$(SRCROOT)/bootstrap/x86_64-apple-darwin/usr/include",
					"-I$(SRCROOT)/bootstrap/common/usr/local/include",
					"-I$(SRCROOT)/bootstrap/x86_64-apple-darwin/usr/local/include",
					"-g3",
					"-fconstant-cfstrings",
					"-fexceptions",
					"-Wno-shorten-64-to-32",
					"-Wno-deprecated-declarations",
					"-Wno-unreachable-code",
					"-Wno-conditional-uninitialized",
					"-Wno-unused-variable",
					"-Wno-int-conversion",
					"-Wno-unused-function",
					"-DHAVE_STRUCT_TIMESPEC",
				);
				OTHER_LDFLAGS = (
					"-twolevel_namespace",
					"-Wl,-alias_list,CoreFoundation/Base.subproj/SymbolAliases",
					"-sectcreate",
					__UNICODE,
					__csbitmaps,
					CoreFoundation/CharacterSets/CFCharacterSetBitmaps.bitmap,
					"-sectcreate",
					__UNICODE,
					__properties,
					CoreFoundation/CharacterSets/CFUniCharPropertyDatabase.data,
					"-sectcreate",
					__UNICODE,
					__data,
					"CoreFoundation/CharacterSets/CFUnicodeData-L.mapping",
					"-segprot",
					__UNICODE,
					r,
					r,
				);
				PRODUCT_BUNDLE_IDENTIFIER = org.swift.Foundation;
				PRODUCT_NAME = "$(TARGET_NAME)";
				SKIP_INSTALL = YES;
				SWIFT_INSTALL_OBJC_HEADER = NO;
				SWIFT_OBJC_INTERFACE_HEADER_NAME = "";
				SWIFT_OPTIMIZATION_LEVEL = "-Onone";
			};
			name = Debug;
		};
		5B5D88671BBC938800234F36 /* Release */ = {
			isa = XCBuildConfiguration;
			buildSettings = {
				ALWAYS_SEARCH_USER_PATHS = YES;
				CLANG_ENABLE_MODULES = YES;
				CLANG_MODULES_AUTOLINK = NO;
				COMBINE_HIDPI_IMAGES = YES;
				DEFINES_MODULE = YES;
				DYLIB_COMPATIBILITY_VERSION = 150;
				DYLIB_CURRENT_VERSION = 1303;
				DYLIB_INSTALL_NAME_BASE = "@rpath";
				FRAMEWORK_VERSION = A;
				GCC_PREFIX_HEADER = CoreFoundation/Base.subproj/CoreFoundation_Prefix.h;
				HEADER_SEARCH_PATHS = "$(CONFIGURATION_BUILD_DIR)/usr/local/include";
				INFOPLIST_FILE = Foundation/Info.plist;
				INIT_ROUTINE = "___CFInitialize";
				INSTALL_PATH = "$(LOCAL_LIBRARY_DIR)/Frameworks";
				LD_RUNPATH_SEARCH_PATHS = "$(inherited) @executable_path/../Frameworks @loader_path/Frameworks";
				OTHER_CFLAGS = (
					"-DCF_BUILDING_CF",
					"-DDEPLOYMENT_TARGET_MACOSX",
					"-DDEPLOYMENT_RUNTIME_SWIFT",
					"-I$(SRCROOT)/bootstrap/common/usr/include",
					"-I$(SRCROOT)/bootstrap/x86_64-apple-darwin/usr/include",
					"-I$(SRCROOT)/bootstrap/common/usr/local/include",
					"-I$(SRCROOT)/bootstrap/x86_64-apple-darwin/usr/local/include",
					"-g3",
					"-fconstant-cfstrings",
					"-fexceptions",
					"-Wno-shorten-64-to-32",
					"-Wno-deprecated-declarations",
					"-Wno-unreachable-code",
					"-Wno-conditional-uninitialized",
					"-Wno-unused-variable",
					"-Wno-int-conversion",
					"-Wno-unused-function",
					"-DHAVE_STRUCT_TIMESPEC",
				);
				OTHER_LDFLAGS = (
					"-twolevel_namespace",
					"-Wl,-alias_list,CoreFoundation/Base.subproj/SymbolAliases",
					"-sectcreate",
					__UNICODE,
					__csbitmaps,
					CoreFoundation/CharacterSets/CFCharacterSetBitmaps.bitmap,
					"-sectcreate",
					__UNICODE,
					__properties,
					CoreFoundation/CharacterSets/CFUniCharPropertyDatabase.data,
					"-sectcreate",
					__UNICODE,
					__data,
					"CoreFoundation/CharacterSets/CFUnicodeData-L.mapping",
					"-segprot",
					__UNICODE,
					r,
					r,
				);
				PRODUCT_BUNDLE_IDENTIFIER = org.swift.Foundation;
				PRODUCT_NAME = "$(TARGET_NAME)";
				SKIP_INSTALL = YES;
				SWIFT_INSTALL_OBJC_HEADER = NO;
				SWIFT_OBJC_INTERFACE_HEADER_NAME = "";
			};
			name = Release;
		};
		5B7C8A6F1BEA7F8F00C5B690 /* Debug */ = {
			isa = XCBuildConfiguration;
			buildSettings = {
				CODE_SIGN_IDENTITY = "-";
				EXECUTABLE_PREFIX = lib;
				GCC_PREFIX_HEADER = CoreFoundation/Base.subproj/CoreFoundation_Prefix.h;
				HEADER_SEARCH_PATHS = /usr/include/libxml2;
				OTHER_CFLAGS = (
					"-DCF_BUILDING_CF",
					"-DDEPLOYMENT_TARGET_MACOSX",
					"-DDEPLOYMENT_RUNTIME_SWIFT",
					"-I$(SRCROOT)/bootstrap/common/usr/include",
					"-I$(SRCROOT)/bootstrap/x86_64-apple-darwin/usr/include",
					"-I$(SRCROOT)/bootstrap/common/usr/local/include",
					"-I$(SRCROOT)/bootstrap/x86_64-apple-darwin/usr/local/include",
					"-g3",
					"-fconstant-cfstrings",
					"-fexceptions",
					"-Wno-shorten-64-to-32",
					"-Wno-deprecated-declarations",
					"-Wno-unreachable-code",
					"-Wno-conditional-uninitialized",
					"-Wno-unused-variable",
					"-Wno-int-conversion",
					"-Wno-unused-function",
					"-DHAVE_STRUCT_TIMESPEC",
				);
				PRIVATE_HEADERS_FOLDER_PATH = /usr/local/include/CoreFoundation;
				PRODUCT_NAME = "$(TARGET_NAME)";
				PUBLIC_HEADERS_FOLDER_PATH = /usr/local/include/CoreFoundation;
			};
			name = Debug;
		};
		5B7C8A701BEA7F8F00C5B690 /* Release */ = {
			isa = XCBuildConfiguration;
			buildSettings = {
				CODE_SIGN_IDENTITY = "-";
				EXECUTABLE_PREFIX = lib;
				GCC_PREFIX_HEADER = CoreFoundation/Base.subproj/CoreFoundation_Prefix.h;
				HEADER_SEARCH_PATHS = /usr/include/libxml2;
				OTHER_CFLAGS = (
					"-DCF_BUILDING_CF",
					"-DDEPLOYMENT_TARGET_MACOSX",
					"-DDEPLOYMENT_RUNTIME_SWIFT",
					"-I$(SRCROOT)/bootstrap/common/usr/include",
					"-I$(SRCROOT)/bootstrap/x86_64-apple-darwin/usr/include",
					"-I$(SRCROOT)/bootstrap/common/usr/local/include",
					"-I$(SRCROOT)/bootstrap/x86_64-apple-darwin/usr/local/include",
					"-g3",
					"-fconstant-cfstrings",
					"-fexceptions",
					"-Wno-shorten-64-to-32",
					"-Wno-deprecated-declarations",
					"-Wno-unreachable-code",
					"-Wno-conditional-uninitialized",
					"-Wno-unused-variable",
					"-Wno-int-conversion",
					"-Wno-unused-function",
					"-DHAVE_STRUCT_TIMESPEC",
				);
				PRIVATE_HEADERS_FOLDER_PATH = /usr/local/include/CoreFoundation;
				PRODUCT_NAME = "$(TARGET_NAME)";
				PUBLIC_HEADERS_FOLDER_PATH = /usr/local/include/CoreFoundation;
			};
			name = Release;
		};
		5BDC40601BD6D83B00ED97BB /* Debug */ = {
			isa = XCBuildConfiguration;
			buildSettings = {
				CLANG_ENABLE_MODULES = YES;
				CLANG_ENABLE_OBJC_ARC = YES;
				COMBINE_HIDPI_IMAGES = YES;
				EMBEDDED_CONTENT_CONTAINS_SWIFT = YES;
				HEADER_SEARCH_PATHS = "$(CONFIGURATION_BUILD_DIR)/usr/local/include";
				INFOPLIST_FILE = TestFoundation/Resources/Info.plist;
				LD_RUNPATH_SEARCH_PATHS = "$(inherited) @executable_path/../Frameworks @loader_path/../Frameworks";
				MACH_O_TYPE = mh_execute;
				PRODUCT_BUNDLE_IDENTIFIER = org.swift.TestFoundation;
				PRODUCT_NAME = "$(TARGET_NAME)";
				SKIP_INSTALL = YES;
				SWIFT_OPTIMIZATION_LEVEL = "-Onone";
				WRAPPER_EXTENSION = app;
			};
			name = Debug;
		};
		5BDC40611BD6D83B00ED97BB /* Release */ = {
			isa = XCBuildConfiguration;
			buildSettings = {
				CLANG_ENABLE_MODULES = YES;
				CLANG_ENABLE_OBJC_ARC = YES;
				COMBINE_HIDPI_IMAGES = YES;
				EMBEDDED_CONTENT_CONTAINS_SWIFT = YES;
				HEADER_SEARCH_PATHS = "$(CONFIGURATION_BUILD_DIR)/usr/local/include";
				INFOPLIST_FILE = TestFoundation/Resources/Info.plist;
				LD_RUNPATH_SEARCH_PATHS = "$(inherited) @executable_path/../Frameworks @loader_path/../Frameworks";
				MACH_O_TYPE = mh_execute;
				PRODUCT_BUNDLE_IDENTIFIER = org.swift.TestFoundation;
				PRODUCT_NAME = "$(TARGET_NAME)";
				SKIP_INSTALL = YES;
				WRAPPER_EXTENSION = app;
			};
			name = Release;
		};
		EA66F6731BF56CCB00136161 /* Debug */ = {
			isa = XCBuildConfiguration;
			buildSettings = {
				CLANG_ENABLE_MODULES = YES;
				CLANG_ENABLE_OBJC_ARC = YES;
				HEADER_SEARCH_PATHS = "$(CONFIGURATION_BUILD_DIR)/usr/local/include";
				PRODUCT_NAME = "$(TARGET_NAME)";
				SWIFT_OPTIMIZATION_LEVEL = "-Onone";
			};
			name = Debug;
		};
		EA66F6741BF56CCB00136161 /* Release */ = {
			isa = XCBuildConfiguration;
			buildSettings = {
				CLANG_ENABLE_MODULES = YES;
				CLANG_ENABLE_OBJC_ARC = YES;
				HEADER_SEARCH_PATHS = "$(CONFIGURATION_BUILD_DIR)/usr/local/include";
				PRODUCT_NAME = "$(TARGET_NAME)";
			};
			name = Release;
		};
/* End XCBuildConfiguration section */

/* Begin XCConfigurationList section */
		5B5D88571BBC938800234F36 /* Build configuration list for PBXProject "Foundation" */ = {
			isa = XCConfigurationList;
			buildConfigurations = (
				5B5D88631BBC938800234F36 /* Debug */,
				5B5D88641BBC938800234F36 /* Release */,
			);
			defaultConfigurationIsVisible = 0;
			defaultConfigurationName = Release;
		};
		5B5D88651BBC938800234F36 /* Build configuration list for PBXNativeTarget "SwiftFoundation" */ = {
			isa = XCConfigurationList;
			buildConfigurations = (
				5B5D88661BBC938800234F36 /* Debug */,
				5B5D88671BBC938800234F36 /* Release */,
			);
			defaultConfigurationIsVisible = 0;
			defaultConfigurationName = Release;
		};
		5B7C8A711BEA7F8F00C5B690 /* Build configuration list for PBXNativeTarget "CoreFoundation" */ = {
			isa = XCConfigurationList;
			buildConfigurations = (
				5B7C8A6F1BEA7F8F00C5B690 /* Debug */,
				5B7C8A701BEA7F8F00C5B690 /* Release */,
			);
			defaultConfigurationIsVisible = 0;
			defaultConfigurationName = Release;
		};
		5BDC405F1BD6D83B00ED97BB /* Build configuration list for PBXNativeTarget "TestFoundation" */ = {
			isa = XCConfigurationList;
			buildConfigurations = (
				5BDC40601BD6D83B00ED97BB /* Debug */,
				5BDC40611BD6D83B00ED97BB /* Release */,
			);
			defaultConfigurationIsVisible = 0;
			defaultConfigurationName = Release;
		};
		EA66F6751BF56CCB00136161 /* Build configuration list for PBXNativeTarget "plutil" */ = {
			isa = XCConfigurationList;
			buildConfigurations = (
				EA66F6731BF56CCB00136161 /* Debug */,
				EA66F6741BF56CCB00136161 /* Release */,
			);
			defaultConfigurationIsVisible = 0;
			defaultConfigurationName = Release;
		};
/* End XCConfigurationList section */
	};
	rootObject = 5B5D88541BBC938800234F36 /* Project object */;
}<|MERGE_RESOLUTION|>--- conflicted
+++ resolved
@@ -225,16 +225,13 @@
 		AA664D4F1C1B03CA00C22186 /* TestNSNumberFormatter.swift in Sources */ = {isa = PBXBuildFile; fileRef = AA664D4E1C1B03CA00C22186 /* TestNSNumberFormatter.swift */; };
 		C2A9D75C1C15C08B00993803 /* TestNSUUID.swift in Sources */ = {isa = PBXBuildFile; fileRef = C2A9D75B1C15C08B00993803 /* TestNSUUID.swift */; };
 		C93559291C12C49F009FD6A9 /* TestNSAffineTransform.swift in Sources */ = {isa = PBXBuildFile; fileRef = C93559281C12C49F009FD6A9 /* TestNSAffineTransform.swift */; };
-<<<<<<< HEAD
-		CE19A88C1C23AA2300B4CB6A /* NSStringTestData.txt in Resources */ = {isa = PBXBuildFile; fileRef = CE19A88B1C23AA2300B4CB6A /* NSStringTestData.txt */; };
-=======
 		D39A13FD1C2A34B700295652 /* CFConcreteStreams.c in Sources */ = {isa = PBXBuildFile; fileRef = 5B5D89831BBDB13800234F36 /* CFConcreteStreams.c */; };
 		D39A13FE1C2A34BD00295652 /* CFSocketStream.c in Sources */ = {isa = PBXBuildFile; fileRef = 5B5D89871BBDB1B400234F36 /* CFSocketStream.c */; };
 		D39A13FF1C2A34C100295652 /* CFStream.c in Sources */ = {isa = PBXBuildFile; fileRef = 5B5D89031BBC9BC300234F36 /* CFStream.c */; };
 		D39A14011C2D6E0A00295652 /* NSKeyedUnarchiver.swift in Sources */ = {isa = PBXBuildFile; fileRef = D39A14001C2D6E0A00295652 /* NSKeyedUnarchiver.swift */; };
 		D3BCEB9E1C2EDED800295652 /* NSLog.swift in Sources */ = {isa = PBXBuildFile; fileRef = D3BCEB9D1C2EDED800295652 /* NSLog.swift */; };
 		D3BCEBA01C2F6DDB00295652 /* NSKeyedCoderOldStyleArray.swift in Sources */ = {isa = PBXBuildFile; fileRef = D3BCEB9F1C2F6DDB00295652 /* NSKeyedCoderOldStyleArray.swift */; };
->>>>>>> d644ab09
+		CE19A88C1C23AA2300B4CB6A /* NSStringTestData.txt in Resources */ = {isa = PBXBuildFile; fileRef = CE19A88B1C23AA2300B4CB6A /* NSStringTestData.txt */; };
 		DCDBB8331C1768AC00313299 /* TestNSData.swift in Sources */ = {isa = PBXBuildFile; fileRef = DCDBB8321C1768AC00313299 /* TestNSData.swift */; };
 		E876A73E1C1180E000F279EC /* TestNSRange.swift in Sources */ = {isa = PBXBuildFile; fileRef = E876A73D1C1180E000F279EC /* TestNSRange.swift */; };
 		EA66F6361BEED03E00136161 /* TargetConditionals.h in Headers */ = {isa = PBXBuildFile; fileRef = EA66F6351BEED03E00136161 /* TargetConditionals.h */; settings = {ATTRIBUTES = (Public, ); }; };
@@ -580,13 +577,10 @@
 		AA664D4E1C1B03CA00C22186 /* TestNSNumberFormatter.swift */ = {isa = PBXFileReference; fileEncoding = 4; lastKnownFileType = sourcecode.swift; path = TestNSNumberFormatter.swift; sourceTree = "<group>"; };
 		C2A9D75B1C15C08B00993803 /* TestNSUUID.swift */ = {isa = PBXFileReference; fileEncoding = 4; lastKnownFileType = sourcecode.swift; path = TestNSUUID.swift; sourceTree = "<group>"; };
 		C93559281C12C49F009FD6A9 /* TestNSAffineTransform.swift */ = {isa = PBXFileReference; fileEncoding = 4; lastKnownFileType = sourcecode.swift; path = TestNSAffineTransform.swift; sourceTree = "<group>"; };
-<<<<<<< HEAD
-		CE19A88B1C23AA2300B4CB6A /* NSStringTestData.txt */ = {isa = PBXFileReference; fileEncoding = 4; lastKnownFileType = text; path = NSStringTestData.txt; sourceTree = "<group>"; };
-=======
 		D39A14001C2D6E0A00295652 /* NSKeyedUnarchiver.swift */ = {isa = PBXFileReference; fileEncoding = 4; lastKnownFileType = sourcecode.swift; path = NSKeyedUnarchiver.swift; sourceTree = "<group>"; };
 		D3BCEB9D1C2EDED800295652 /* NSLog.swift */ = {isa = PBXFileReference; fileEncoding = 4; lastKnownFileType = sourcecode.swift; path = NSLog.swift; sourceTree = "<group>"; };
 		D3BCEB9F1C2F6DDB00295652 /* NSKeyedCoderOldStyleArray.swift */ = {isa = PBXFileReference; fileEncoding = 4; lastKnownFileType = sourcecode.swift; path = NSKeyedCoderOldStyleArray.swift; sourceTree = "<group>"; };
->>>>>>> d644ab09
+		CE19A88B1C23AA2300B4CB6A /* NSStringTestData.txt */ = {isa = PBXFileReference; fileEncoding = 4; lastKnownFileType = text; path = NSStringTestData.txt; sourceTree = "<group>"; };
 		DCDBB8321C1768AC00313299 /* TestNSData.swift */ = {isa = PBXFileReference; fileEncoding = 4; lastKnownFileType = sourcecode.swift; path = TestNSData.swift; sourceTree = "<group>"; };
 		E876A73D1C1180E000F279EC /* TestNSRange.swift */ = {isa = PBXFileReference; fileEncoding = 4; lastKnownFileType = sourcecode.swift; path = TestNSRange.swift; sourceTree = "<group>"; };
 		EA313DFC1BE7F2E90060A403 /* CFURLComponents_Internal.h */ = {isa = PBXFileReference; fileEncoding = 4; lastKnownFileType = sourcecode.c.h; path = CFURLComponents_Internal.h; sourceTree = "<group>"; };
