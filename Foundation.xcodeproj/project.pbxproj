--- conflicted
+++ resolved
@@ -1710,12 +1710,9 @@
 				EA66F6501BF1619600136161 /* TestNSNumber.swift in Sources */,
 				E876A73E1C1180E000F279EC /* TestNSRange.swift in Sources */,
 				EA66F6521BF1619600136161 /* TestNSPropertyList.swift in Sources */,
-<<<<<<< HEAD
 				4DC1D0801C12EEEF00B5948A /* TestNSPipe.swift in Sources */,
 				52829AD71C160D64003BC4EF /* TestNSCalendar.swift in Sources */,
-=======
 				C93559291C12C49F009FD6A9 /* TestNSAffineTransform.swift in Sources */,
->>>>>>> 98862b4c
 				EA66F64E1BF1619600136161 /* TestNSIndexSet.swift in Sources */,
 				22B9C1E11C165D7A00DECFF9 /* TestNSDate.swift in Sources */,
 				EA66F6541BF1619600136161 /* TestNSSet.swift in Sources */,
